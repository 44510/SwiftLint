//
//  CyclomaticComplexityRule.swift
//  SwiftLint
//
//  Created by Denis Lebedev on 24/01/2016.
//  Copyright © 2016 Realm. All rights reserved.
//

import Foundation
import SourceKittenFramework

public struct CyclomaticComplexityRule: ASTRule, ConfigurationProviderRule {
    public var configuration = SeverityLevelsConfiguration(warning: 10, error: 20)

    public init() {}

    public static let description = RuleDescription(
        identifier: "cyclomatic_complexity",
        name: "Cyclomatic Complexity",
        description: "Complexity of function bodies should be limited.",
        nonTriggeringExamples: [
            "func f1() {\nif true {\nfor _ in 1..5 { } }\nif false { }\n}",
            "func f(code: Int) -> Int {" +
                "switch code {\n case 0: fallthrough\ncase 0: return 1\ncase 0: return 1\n" +
                "case 0: return 1\ncase 0: return 1\ncase 0: return 1\ncase 0: return 1\n" +
                "case 0: return 1\ncase 0: return 1\ndefault: return 1}}",
            "func f1() {" +
            "if true {}; if true {}; if true {}; if true {}; if true {}; if true {}\n" +
                "func f2() {\n" +
                    "if true {}; if true {}; if true {}; if true {}; if true {}\n" +
                "}}"
        ],
        triggeringExamples: [
            "func f1() {\n  if true {\n    if true {\n      if false {}\n    }\n" +
                "  }\n  if false {}\n  let i = 0\n\n  switch i {\n  case 1: break\n" +
                "  case 2: break\n  case 3: break\n  case 4: break\n default: break\n  }\n" +
                "  for _ in 1...5 {\n    guard true else {\n      return\n    }\n  }\n}\n"
        ]
    )

    public func validateFile(_ file: File, kind: SwiftDeclarationKind,
                             dictionary: [String: SourceKitRepresentable]) -> [StyleViolation] {
        if !SwiftDeclarationKind.functionKinds().contains(kind) {
            return []
        }

        let complexity = measureComplexity(file, dictionary: dictionary)

        for parameter in configuration.params where complexity > parameter.value {
            let offset = Int(dictionary["key.offset"] as? Int64 ?? 0)
            return [StyleViolation(ruleDescription: type(of: self).description,
                severity: parameter.severity,
                location: Location(file: file, byteOffset: offset),
                reason: "Function should have complexity \(configuration.warning) or less: " +
                        "currently complexity equals \(complexity)")]
        }

        return []
    }

    fileprivate func measureComplexity(_ file: File,
                                   dictionary: [String: SourceKitRepresentable]) -> Int {
        var hasSwitchStatements = false

        let substructure = dictionary["key.substructure"] as? [SourceKitRepresentable] ?? []

        let complexity = substructure.reduce(0) { complexity, subItem in
            guard let subDict = subItem as? [String: SourceKitRepresentable],
                      let kind = subDict["key.kind"] as? String else {
                return complexity
            }

<<<<<<< HEAD
            if let declarationKid = SwiftDeclarationKind(rawValue: kind)
                where SwiftDeclarationKind.functionKinds().contains(declarationKid) {
=======
            if let declarationKid = SwiftDeclarationKind(rawValue: kind),
                functionKinds.contains(declarationKid) {
>>>>>>> c72efc35
                return complexity
            }

            if kind == "source.lang.swift.stmt.switch" {
                hasSwitchStatements = true
            }

            return complexity +
                (complexityStatements.contains(kind) ? 1 : 0) +
                measureComplexity(file, dictionary: subDict)
        }

        if hasSwitchStatements {
            return reduceSwitchComplexity(complexity, file: file, dictionary: dictionary)
        }

        return complexity
    }

    // Switch complexity is reduced by `fallthrough` cases

    fileprivate func reduceSwitchComplexity(_ complexity: Int, file: File,
                                        dictionary: [String: SourceKitRepresentable]) -> Int {
        let bodyOffset = Int(dictionary["key.bodyoffset"] as? Int64 ?? 0)
        let bodyLength = Int(dictionary["key.bodylength"] as? Int64 ?? 0)

        let c = (file.contents as NSString)
            .substringWithByteRange(start: bodyOffset, length: bodyLength) ?? ""

        let fallthroughCount = c.components(separatedBy: "fallthrough").count - 1
        return complexity - fallthroughCount
    }

    fileprivate let complexityStatements = [
        "source.lang.swift.stmt.foreach",
        "source.lang.swift.stmt.if",
        "source.lang.swift.stmt.case",
        "source.lang.swift.stmt.guard",
        "source.lang.swift.stmt.for",
        "source.lang.swift.stmt.repeatwhile",
        "source.lang.swift.stmt.while"
    ]

<<<<<<< HEAD
=======
    fileprivate let functionKinds: [SwiftDeclarationKind] = [
        .functionAccessorAddress,
        .functionAccessorDidset,
        .functionAccessorGetter,
        .functionAccessorMutableaddress,
        .functionAccessorSetter,
        .functionAccessorWillset,
        .functionConstructor,
        .functionDestructor,
        .functionFree,
        .functionMethodClass,
        .functionMethodInstance,
        .functionMethodStatic,
        .functionOperator,
        .functionSubscript
    ]

>>>>>>> c72efc35
}<|MERGE_RESOLUTION|>--- conflicted
+++ resolved
@@ -59,7 +59,7 @@
     }
 
     fileprivate func measureComplexity(_ file: File,
-                                   dictionary: [String: SourceKitRepresentable]) -> Int {
+                                       dictionary: [String: SourceKitRepresentable]) -> Int {
         var hasSwitchStatements = false
 
         let substructure = dictionary["key.substructure"] as? [SourceKitRepresentable] ?? []
@@ -70,13 +70,8 @@
                 return complexity
             }
 
-<<<<<<< HEAD
-            if let declarationKid = SwiftDeclarationKind(rawValue: kind)
-                where SwiftDeclarationKind.functionKinds().contains(declarationKid) {
-=======
             if let declarationKid = SwiftDeclarationKind(rawValue: kind),
-                functionKinds.contains(declarationKid) {
->>>>>>> c72efc35
+                SwiftDeclarationKind.functionKinds().contains(declarationKid) {
                 return complexity
             }
 
@@ -120,24 +115,4 @@
         "source.lang.swift.stmt.while"
     ]
 
-<<<<<<< HEAD
-=======
-    fileprivate let functionKinds: [SwiftDeclarationKind] = [
-        .functionAccessorAddress,
-        .functionAccessorDidset,
-        .functionAccessorGetter,
-        .functionAccessorMutableaddress,
-        .functionAccessorSetter,
-        .functionAccessorWillset,
-        .functionConstructor,
-        .functionDestructor,
-        .functionFree,
-        .functionMethodClass,
-        .functionMethodInstance,
-        .functionMethodStatic,
-        .functionOperator,
-        .functionSubscript
-    ]
-
->>>>>>> c72efc35
 }