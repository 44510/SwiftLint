## Master

##### Breaking

* None.

##### Enhancements

* Performance improvements to `generic_type_name`,
<<<<<<< HEAD
  `redundant_nil_coalescing` and `vertical_whitespace` rules.  
=======
  `redundant_nil_coalescing`, `mark` and `first_where` rules.  
>>>>>>> d7738f21
  [Marcelo Fabri](https://github.com/marcelofabri)

##### Bug Fixes

* Fix a false positive on `large_tuple` rule when using closures.  
  [Marcelo Fabri](https://github.com/marcelofabri)
  [#1234](https://github.com/realm/SwiftLint/issues/1234)

## 0.16.1: Commutative Fabric Sheets

##### Breaking

* None.

##### Enhancements

* Improve `unused_optional_binding` rule on tuples check.  
  [Rafael Machado](https://github.com/rakaramos/)

* Update `variable_name` to ignore overrides.  
  [Aaron McTavish](https://github.com/aamctustwo)
  [#1169](https://github.com/realm/SwiftLint/issues/1169)

* Update `number_separator` rule to allow for specifying
  minimum length of fraction.  
  [Bjarke Søndergaard](https://github.com/bjarkehs)
  [#1200](https://github.com/realm/SwiftLint/issues/1200)

* Update `legacy_constant` rule to support `CGFloat.pi` and `Float.pi`.  
  [Aaron McTavish](https://github.com/aamctustwo)
  [#1198](https://github.com/realm/SwiftLint/issues/1198)

##### Bug Fixes

* Fix false positives on `shorthand_operator` rule.  
  [Marcelo Fabri](https://github.com/marcelofabri)
  [#1156](https://github.com/realm/SwiftLint/issues/1156)
  [#1163](https://github.com/realm/SwiftLint/issues/1163)

* Fix false positive on `redundant_optional_initialization` rule.  
  [Marcelo Fabri](https://github.com/marcelofabri)
  [#1159](https://github.com/realm/SwiftLint/issues/1159)

* Fix false positive on `operator_usage_whitespace` rule with decimal
  literals in exponent format.  
  [Marcelo Fabri](https://github.com/marcelofabri)
  [#1153](https://github.com/realm/SwiftLint/issues/1153)

* Fix `excluded` configuration not excluding files.  
  [Marcelo Fabri](https://github.com/marcelofabri)
  [#1166](https://github.com/realm/SwiftLint/issues/1166)

* Disable commutative operations on `shorthand_operator` rule.  
  [Marcelo Fabri](https://github.com/marcelofabri)
  [#1182](https://github.com/realm/SwiftLint/issues/1182)
  [#1183](https://github.com/realm/SwiftLint/issues/1183)
  [#1211](https://github.com/realm/SwiftLint/issues/1211)

* Fix crash when running in a Sandboxed environment, which also fixes Homebrew
  distribution. Set the `SWIFTLINT_SWIFT_VERSION` environment variable to either
  `2` or `3` to force that operation mode, bypassing the Swift version
  determined from SourceKit.  
  [JP Simard](https://github.com/jpsim)

## 0.16.0: Maximum Energy Efficiency Setting

##### Breaking

* Several API breaking changes were made to conform to the Swift 3 API Design
  Guidelines. We apologize for any inconvenience this may have caused.

##### Enhancements

* Speed up linting by caching linter results across invocations.  
  [Marcelo Fabri](https://github.com/marcelofabri)
  [#868](https://github.com/realm/SwiftLint/issues/868)

* Speed up linting by processing multiple files and rules concurrently.  
  [JP Simard](https://github.com/jpsim)
  [#1077](https://github.com/realm/SwiftLint/issues/1077)

* Make many operations in SwiftLintFramework safe to call in multithreaded
  scenarios, including accessing `Linter.styleViolations`.  
  [JP Simard](https://github.com/jpsim)
  [#1077](https://github.com/realm/SwiftLint/issues/1077)

* Permit unsigned and explicitly-sized integer types in `valid_ibinspectable`  
  [Daniel Duan](https://github.com/dduan)

* Make `nimble_operator` rule correctable.  
  [Vojta Stavik](https://github.com/VojtaStavik)

* Add `vertical_parameter_alignment` rule that checks if parameters are
  vertically aligned for multi-line function declarations.  
  [Marcelo Fabri](https://github.com/marcelofabri)
  [#1033](https://github.com/realm/SwiftLint/issues/1033)

* Add more helpful reason strings to TrailingCommaRule.  
  [Matt Rubin](https://github.com/mattrubin)

* Add `class_delegate_protocol` rule that warns against protocol declarations
  that aren't marked as `: class` or `@objc`.  
  [Marcelo Fabri](https://github.com/marcelofabri)
  [#1039](https://github.com/realm/SwiftLint/issues/1039)

* Add correctable `redundant_optional_initialization` rule that warns against
  initializing optional variables with `nil`.  
  [Marcelo Fabri](https://github.com/marcelofabri)
  [#1052](https://github.com/realm/SwiftLint/issues/1052)

* `redundant_nil_coalescing` rule is now correctable.  
  [Marcelo Fabri](https://github.com/marcelofabri)

* Make `number_separator` rule correctable.  
  [Marcelo Fabri](https://github.com/marcelofabri)

* `empty_parentheses_with_trailing_closure` rule is now correctable.  
  [Marcelo Fabri](https://github.com/marcelofabri)

* Add correctable `redundant_void_return` rule that warns against
  explicitly adding `-> Void` to functions.  
  [Marcelo Fabri](https://github.com/marcelofabri)
  [#1066](https://github.com/realm/SwiftLint/issues/1066)

* Add an opt-in rule that enforces alphabetical sorting of imports.  
  [Scott Berrevoets](https://github.com/sberrevoets)
  [#900](https://github.com/realm/SwiftLint/issues/900)

* `type_name` rule forces enum values to be UpperCamelCase again
  when used with Swift 2.3.  
  [Marcelo Fabri](https://github.com/marcelofabri)
  [#1090](https://github.com/realm/SwiftLint/issues/1090)

* Make `weak_delegate` rule ignore computed properties.  
  [Rafael Machado](https://github.com/rakaramos/)
  [#1089](https://github.com/realm/SwiftLint/issues/1089)

* Add `object_literal` opt-in rule that warns against using image and color
  inits that can be replaced for `#imageLiteral` or `#colorLiteral` in
  Swift 3.  
  [Marcelo Fabri](https://github.com/marcelofabri)
  [#1060](https://github.com/realm/SwiftLint/issues/1060)

* Now `number_separator` rule can be configured with a minimum length.  
  [Marcelo Fabri](https://github.com/marcelofabri)
  [#1109](https://github.com/realm/SwiftLint/issues/1109)

* Add `compiler_protocol_init` rule that flags usage of initializers 
  declared in protocols used by the compiler such as `ExpressibleByArrayLiteral`
  that shouldn't be called directly. Instead, you should use a literal anywhere
  a concrete type conforming to the protocol is expected by the context.  
  [Marcelo Fabri](https://github.com/marcelofabri)
  [#1096](https://github.com/realm/SwiftLint/issues/1096)

* Add `large_tuple` configurable rule that validates that tuples shouldn't
  have too many members.  
  [Marcelo Fabri](https://github.com/marcelofabri)
  [#1065](https://github.com/realm/SwiftLint/issues/1065)

* Add `generic_type_name` rule that validates generic constraint type names.  
  [Marcelo Fabri](https://github.com/marcelofabri)
  [#51](https://github.com/realm/SwiftLint/issues/51)

* Update `vertical_whitespace` rule to allow configuration of the number of 
  consecutive empty lines before a violation using `max_empty_lines`.
  The default value is still 1 line.  
  [Aaron McTavish](https://github.com/aamctustwo)
  [#769](https://github.com/realm/SwiftLint/issues/769)

* Add check to ignore urls in `line_length` rule when `ignores_urls`
  configuration is enabled.  
  [Javier Hernández](https://github.com/jaherhi)
  [#384](https://github.com/realm/SwiftLint/issues/384)

* Add `shorthand_operator` rule that validates that shorthand operators should
  be used when possible.  
  [Marcelo Fabri](https://github.com/marcelofabri)
  [#902](https://github.com/realm/SwiftLint/issues/902)

* Allow specifying a `swiftlint_version` configuration key which will log a
  warning if the current running version of SwiftLint is different than this
  value.  
  [JP Simard](https://github.com/jpsim)
  [#221](https://github.com/realm/SwiftLint/issues/221)

* Add internal support for deprecated rule aliases.  
  [Marcelo Fabri](https://github.com/marcelofabri)
  [#973](https://github.com/realm/SwiftLint/issues/973)

* Add `unused_optional_binding` rule that will check for optional bindings 
  not being used.  
  [Rafael Machado](https://github.com/rakaramos/)
  [#1116](https://github.com/realm/SwiftLint/issues/1116)

##### Bug Fixes

* Ignore close parentheses on `vertical_parameter_alignment` rule.  
  [Marcelo Fabri](https://github.com/marcelofabri)
  [#1042](https://github.com/realm/SwiftLint/issues/1042)

* `syntactic_sugar` rule now doesn't flag declarations that can't be fixed.  
  [Marcelo Fabri](https://github.com/marcelofabri)
  [#928](https://github.com/realm/SwiftLint/issues/928)

* Fix false positives on `closure_parameter_position` and
  `unused_closure_parameter` rules with Swift 2.3.  
  [Marcelo Fabri](https://github.com/marcelofabri)
  [#1019](https://github.com/realm/SwiftLint/issues/1019)

* Fix crash on `trailing_comma` rule with Swift 2.3.  
  [Marcelo Fabri](https://github.com/marcelofabri)
  [#921](https://github.com/realm/SwiftLint/issues/921)

* Fix out of range exception in `AttributesRule`.  
  [JP Simard](https://github.com/jpsim)
  [#1105](https://github.com/realm/SwiftLint/issues/1105)

* Fix `variable_name` and `type_name` rules on Linux.  
  [Marcelo Fabri](https://github.com/marcelofabri)

* Fix linting directories with names ending with `.swift`.  
  [JP Simard](https://github.com/jpsim)

* Fix running `swiftlint version` when building with Swift Package Manager.  
  [Marcelo Fabri](https://github.com/marcelofabri)
  [#1045](https://github.com/realm/SwiftLint/issues/1045)

* Fix false positive on `vertical_parameter_alignment` rule when breaking line
  in a default parameter declaration.  
  [Marcelo Fabri](https://github.com/marcelofabri)
  [#1129](https://github.com/realm/SwiftLint/issues/1129)

## 0.15.0: Hand Washable Holiday Linens 🎄

##### Breaking

* `line_length` rule now has a default value of `120` for warnings.  
  [Marcelo Fabri](https://github.com/marcelofabri)
  [#1008](https://github.com/realm/SwiftLint/issues/1008)

##### Enhancements

* Add `closure_end_indentation` opt-in rule that validates closure closing
  braces according to these rules:
  * If the method call has chained breaking lines on each method
    (`.` is on a new line), the closing brace should be vertically aligned
    with the `.`.
  * Otherwise, the closing brace should be vertically aligned with
    the beginning of the statement in the first line.  

  [Marcelo Fabri](https://github.com/marcelofabri)
  [#326](https://github.com/realm/SwiftLint/issues/326)

* `operator_usage_whitespace` rule is now correctable.  
  [Marcelo Fabri](https://github.com/marcelofabri)

* `implicit_getter` and `mark` rule performance improvements.  
  [Marcelo Fabri](https://github.com/marcelofabri)

* HTML reports now display a relative path to files.  
  [Jamie Edge](https://github.com/JamieEdge)

* `colon` rule now validates colon position in dictionaries too. You can disable
  this new validation with the `apply_to_dictionaries` configuration.  
  [Marcelo Fabri](https://github.com/marcelofabri)
  [#603](https://github.com/realm/SwiftLint/issues/603)

* Add `first_where` opt-in rule that warns against using
  `.filter { /* ... */ }.first` in collections, as
  `.first(where: { /* ... */ })` is often more efficient.  
  [Marcelo Fabri](https://github.com/marcelofabri)
  [#1005](https://github.com/realm/SwiftLint/issues/1005)

##### Bug Fixes

* `FunctionParameterCountRule` also ignores generic initializers.  
  [Mauricio Hanika](https://github.com/mAu888)

* Grammar checks.  
  [Michael Helmbrecht](https://github.com/mrh-is)

* Fix the validity and styling of the HTML reporter.  
  [Jamie Edge](https://github.com/JamieEdge)

* Fix false positive in `empty_parentheses_with_trailing_closure` rule.  
  [Marcelo Fabri](https://github.com/marcelofabri)
  [#1021](https://github.com/realm/SwiftLint/issues/1021)

* Fix false positive in `switch_case_on_newline` when switching
  over a selector.  
  [Marcelo Fabri](https://github.com/marcelofabri)
  [#1020](https://github.com/realm/SwiftLint/issues/1020)

* Fix crash in `closure_parameter_position` rule.  
  [Marcelo Fabri](https://github.com/marcelofabri)
  [#1026](https://github.com/realm/SwiftLint/issues/1026)

* Fix false positive in `operator_usage_whitespace` rule when
  using image literals.  
  [Marcelo Fabri](https://github.com/marcelofabri)
  [#1028](https://github.com/realm/SwiftLint/issues/1028)

## 0.14.0: Super Awesome Retractable Drying Rack

##### Breaking

* SwiftLint now requires Xcode 8.x and Swift 3.x to build.
  APIs have not yet been adapted to conform to the Swift 3 API Design
  Guidelines but will shortly.  
  [JP Simard](https://github.com/jpsim)
  [Norio Nomura](https://github.com/norio-nomura)

##### Enhancements

* Now builds and passes most tests on Linux using the Swift Package Manager with
  Swift 3. This requires `libsourcekitdInProc.so` to be built and located in
  `/usr/lib`, or in another location specified by the `LINUX_SOURCEKIT_LIB_PATH`
  environment variable. A preconfigured Docker image is available on Docker Hub
  by the ID of `norionomura/sourcekit:302`.  
  [JP Simard](https://github.com/jpsim)
  [Norio Nomura](https://github.com/norio-nomura)
  [#732](https://github.com/realm/SwiftLint/issues/732)

* Add `dynamic_inline` rule to discourage combination of `@inline(__always)`
  and `dynamic` function attributes.  
  [Daniel Duan](https://github.com/dduan)

* Add `number_separator` opt-in rule that enforces that underscores are
  used as thousand separators in large numbers.  
  [Marcelo Fabri](https://github.com/marcelofabri)
  [#924](https://github.com/realm/SwiftLint/issues/924)

* Add `file_header` opt-in rule that warns when a file contains a
  copyright comment header, such as the one Xcode adds by default.  
  [Marcelo Fabri](https://github.com/marcelofabri)
  [#844](https://github.com/realm/SwiftLint/issues/844)

* `FunctionParameterCountRule` now ignores initializers.  
  [Denis Lebedev](https://github.com/garnett)
  [#544](https://github.com/realm/SwiftLint/issues/544)

* Add `EmojiReporter`: a human friendly reporter.  
  [Michał Kałużny](https://github.com/justMaku)

* Add `redundant_string_enum_value` rule that warns against String enums
  with redundant value assignments.  
  [Marcelo Fabri](https://github.com/marcelofabri)
  [#946](https://github.com/realm/SwiftLint/issues/946)

* Add `attributes` opt-in rule which validates if an attribute (`@objc`,
  `@IBOutlet`, `@discardableResult`, etc) is in the right position:
    - If the attribute is `@IBAction` or `@NSManaged`, it should always be on
    the same line as the declaration
    - If the attribute has parameters, it should always be on the line above
    the declaration
    - Otherwise:
      - if the attribute is applied to a variable, it should be on the same line
      - if it's applied to a type or function, it should be on the line above
      - if it's applied to an import (the only option is `@testable import`),
      it should be on the same line.
  You can also configure what attributes should be always on a new line or on
  the same line as the declaration with the `always_on_same_line` and
  `always_on_line_above` keys.  

  [Marcelo Fabri](https://github.com/marcelofabri)
  [#846](https://github.com/realm/SwiftLint/issues/846)

* Add `empty_parentheses_with_trailing_closure` rule that checks for
  empty parentheses after method call when using trailing closures.  
  [Marcelo Fabri](https://github.com/marcelofabri)
  [#885](https://github.com/realm/SwiftLint/issues/885)

* Add `closure_parameter_position` rule that validates that closure
  parameters are in the same line as the opening brace.  
  [Marcelo Fabri](https://github.com/marcelofabri)
  [#931](https://github.com/realm/SwiftLint/issues/931)

* `type_name` rule now validates `typealias` and `associatedtype` too.  
  [Marcelo Fabri](https://github.com/marcelofabri)
  [#49](https://github.com/realm/SwiftLint/issues/49)
  [#956](https://github.com/realm/SwiftLint/issues/956)

* Add `ProhibitedSuperRule` opt-in rule that warns about methods calling
  to super that should not, for example `UIViewController.loadView()`.  
  [Aaron McTavish](https://github.com/aamctustwo)
  [#970](https://github.com/realm/SwiftLint/issues/970)

* Add correctable `void_return` rule to validate usage of `-> Void`
  over `-> ()`.  
  [Marcelo Fabri](https://github.com/marcelofabri)
  [JP Simard](https://github.com/jpsim)
  [#964](https://github.com/realm/SwiftLint/issues/964)

* Add correctable `empty_parameters` rule to validate usage of `() -> `
  over `Void -> `.  
  [Marcelo Fabri](https://github.com/marcelofabri)
  [#573](https://github.com/realm/SwiftLint/issues/573)

* Add `operator_usage_whitespace` opt-in rule to validate that operators are
  surrounded by a single whitespace when they are being used.  
  [Marcelo Fabri](https://github.com/marcelofabri)
  [#626](https://github.com/realm/SwiftLint/issues/626)

* Add `unused_closure_parameter` correctable rule that validates if all closure
  parameters are being used. If a parameter is unused, it should be replaced by
  `_`.  
  [Marcelo Fabri](https://github.com/marcelofabri)
  [JP Simard](https://github.com/jpsim)
  [#982](https://github.com/realm/SwiftLint/issues/982)

* Add `unused_enumerated` rule that warns against unused indexes when using
  `.enumerated()` on a for loop, e.g. `for (_, foo) in bar.enumerated()`.  
  [Marcelo Fabri](https://github.com/marcelofabri)
  [#619](https://github.com/realm/SwiftLint/issues/619)

##### Bug Fixes

* Fix `weak_delegate` rule reporting a violation for variables containing
  but not ending in `delegate`.  
  [Phil Webster](https://github.com/philwebster)

* Fix `weak_delegate` rule reporting a violation for variables in protocol
  declarations.  
  [Marcelo Fabri](https://github.com/marcelofabri)
  [#934](https://github.com/realm/SwiftLint/issues/934)

* Fix `trailing_comma` rule reporting a violation for commas in comments.  
  [Marcelo Fabri](https://github.com/marcelofabri)
  [#940](https://github.com/realm/SwiftLint/issues/940)

* Fix XML reporters not escaping characters.  
  [Fabian Ehrentraud](https://github.com/fabb)
  [#968](https://github.com/realm/SwiftLint/issues/968)

* Fix specifying multiple rule identifiers in comment commands.  
  [JP Simard](https://github.com/jpsim)
  [#976](https://github.com/realm/SwiftLint/issues/976)

* Fix invalid CSS in HTML reporter template.  
  [Aaron McTavish](https://github.com/aamctustwo)
  [#981](https://github.com/realm/SwiftLint/issues/981)

* Fix crash when correcting `statement_position` rule when there are
  multi-byte characters in the file.  
  [Marcelo Fabri](https://github.com/marcelofabri)

## 0.13.2: Light Cycle

##### Breaking

* None.

##### Enhancements

* `TrailingCommaRule` now only triggers when a declaration is multi-line
  when using `mandatory_comma: true`.  
  [Marcelo Fabri](https://github.com/marcelofabri)
  [#910](https://github.com/realm/SwiftLint/issues/910)
  [#911](https://github.com/realm/SwiftLint/issues/911)

##### Bug Fixes

* Fix `MarkRule` reporting a violation for `// MARK: -`, which is valid.  
  [JP Simard](https://github.com/jpsim)
  [#778](https://github.com/realm/SwiftLint/issues/778)

## 0.13.1: Heavy Cycle

##### Breaking

* None.

##### Enhancements

* Add `ImplicitGetterRule` to warn against using `get` on computed read-only
  properties.  
  [Marcelo Fabri](https://github.com/marcelofabri)
  [#57](https://github.com/realm/SwiftLint/issues/57)

* Add `WeakDelegateRule` rule to enforce delegate instance variables to be
  marked as `weak`.  
  [Olivier Halligon](https://github.com/AliSoftware)

* Add `SyntacticSugar` rule that enforces that shorthanded syntax should be
  used when possible, for example `[Int]` instead of `Array<Int>`.  
  [Marcelo Fabri](https://github.com/marcelofabri)
  [#319](https://github.com/realm/SwiftLint/issues/319)

* Allow specifying multiple rule identifiers in comment commands. For example,
  `// swiftlint:disable:next force_cast force_try`. Works with all command types
  (`disable`/`enable`) and modifiers (`next`, `this`, `previous` or blank).  
  [JP Simard](https://github.com/jpsim)
  [#861](https://github.com/realm/SwiftLint/issues/861)

* Add `NimbleOperatorRule` opt-in rule that enforces using
  [operator overloads](https://github.com/Quick/Nimble/#operator-overloads)
  instead of free matcher functions when using
  [Nimble](https://github.com/Quick/Nimble).  
  [Marcelo Fabri](https://github.com/marcelofabri)
  [#881](https://github.com/realm/SwiftLint/issues/881)

* `closure_spacing` rule now accepts empty bodies with a space.  
  [Marcelo Fabri](https://github.com/marcelofabri)
  [#875](https://github.com/realm/SwiftLint/issues/875)

* Add `TrailingCommaRule` to enforce/forbid trailing commas in arrays and
  dictionaries. The default is to forbid them, but this can be changed with
  the `mandatory_comma` configuration.  
  [Marcelo Fabri](https://github.com/marcelofabri)
  [#883](https://github.com/realm/SwiftLint/issues/883)

* Add support for `fileprivate` in `PrivateOutletRule` and
  `PrivateUnitTestRule`.  
  [Marcelo Fabri](https://github.com/marcelofabri)
  [#781](https://github.com/realm/SwiftLint/issues/781)
  [#831](https://github.com/realm/SwiftLint/issues/831)

* Make `MarkRule` correctable.  
  [kohtenko](https://github.com/kohtenko)

##### Bug Fixes

* Rule out a few invalid `@IBInspectable` cases in `valid_ibinspectable`.  
  [Daniel Duan](https://github.com/dduan)

* Fix a few edge cases where malformed `MARK:` comments wouldn't trigger a
  violation.  
  [JP Simard](https://github.com/jpsim)
  [#805](https://github.com/realm/SwiftLint/issues/805)

* Now lints single files passed to `--path` even if this file is excluded
  from the configuration file (`.swiftlint.yml`).  
  [JP Simard](https://github.com/jpsim)

* Fixed error severity configuration in `colon` rule.  
  [Marcelo Fabri](https://github.com/marcelofabri)
  [#863](https://github.com/realm/SwiftLint/issues/863)

* `switch_case_on_newline` rule should ignore trailing comments.  
  [Marcelo Fabri](https://github.com/marcelofabri)
  [#874](https://github.com/realm/SwiftLint/issues/874)

* `switch_case_on_newline` rule shouldn't trigger on enums.  
  [Marcelo Fabri](https://github.com/marcelofabri)
  [#878](https://github.com/realm/SwiftLint/issues/878)

* Fix regex bug in Comma Rule causing some violations to not be triggered
  when there were consecutive violations in the same expression.  
  [Savio Figueiredo](https://github.com/sadefigu)
  [#872](https://github.com/realm/SwiftLint/issues/872)

## 0.13.0: MakeYourClothesCleanAgain

##### Breaking

* None.

##### Enhancements

* Add `ignores_comment` configuration for `trailing_whitespace` rule.  
  [Javier Hernández](https://github.com/jaherhi)
  [#576](https://github.com/realm/SwiftLint/issues/576)

* Added HTML reporter, identifier is `html`.  
  [Johnykutty Mathew](https://github.com/Johnykutty)

* Add `SuperCallRule` opt-in rule that warns about methods not calling to super.  
  [Angel G. Olloqui](https://github.com/angelolloqui)
  [#803](https://github.com/realm/SwiftLint/issues/803)

* Add `RedundantNilCoalesingRule` opt-in rule that warns against `?? nil`.  
  [Daniel Beard](https://github.com/daniel-beard)
  [#764](https://github.com/realm/SwiftLint/issues/764)

* Added opt-in rule to makes closure expressions spacing consistent.  
  [J. Cheyo Jimenez](https://github.com/masters3d)
  [#770](https://github.com/realm/SwiftLint/issues/770)

* Adds `allow_private_set` configuration for the `private_outlet` rule.  
  [Rohan Dhaimade](https://github.com/HaloZero)

* Swift 2.3 support.  
  [Norio Nomura](https://github.com/norio-nomura),
  [Syo Ikeda](https://github.com/ikesyo)

* Color literals count as single characters to avoid unintentional line length
  violations.  
  [Jonas](https://github.com/VFUC)
  [#742](https://github.com/realm/SwiftLint/issues/742)

* Add `SwitchCaseOnNewlineRule` opt-in rule that enforces a newline after
  `case pattern:` in a `switch`.  
  [Marcelo Fabri](https://github.com/marcelofabri)
  [#681](https://github.com/realm/SwiftLint/issues/681)

* Add `ValidIBInspectableRule` rule that checks if `@IBInspectable` declarations
  are valid. An `@IBInspectable` is valid if:
  * It's declared as a `var` (not `let`)
  * Its type is explicit (not inferred)
  * Its type is one of the
  [supported types](http://help.apple.com/xcode/mac/8.0/#/devf60c1c514)  

  [Marcelo Fabri](https://github.com/marcelofabri)
  [#756](https://github.com/realm/SwiftLint/issues/756)

* Add `ExplicitInitRule` opt-in rule to discourage calling `init` directly.  
  [Matt Taube](https://github.com/mtaube)
  [#715](https://github.com/realm/SwiftLint/pull/715)

##### Bug Fixes

* Fixed whitespace being added to TODO messages.  
  [W. Bagdon](https://github.com/wbagdon)
  [#792](https://github.com/realm/SwiftLint/issues/792)

* Fixed regex bug in Vertical Whitespace Rule by using SourceKitten instead.
  The rule now enabled by default again (no longer opt-in).  
  [J. Cheyo Jimenez](https://github.com/masters3d)
  [#772](https://github.com/realm/SwiftLint/issues/772)

* Correctable rules no longer apply corrections if the rule is locally disabled.  
  [J. Cheyo Jimenez](https://github.com/masters3d)  
  [#601](https://github.com/realm/SwiftLint/issues/601)

* Fixed regex bug in Mark Rule where MARK could not be used with only a hyphen
  but no descriptive text: `// MARK: -`.  
  [Ruotger Deecke](https://github.com/roddi)
  [#778](https://github.com/realm/SwiftLint/issues/778)

* Fixed: Private unit test rule not scoped to test classes.  
  Fixed: Private unit test rule config is ignored if regex is missing.  
  [Cristian Filipov](https://github.com/cfilipov)
  [#786](https://github.com/realm/SwiftLint/issues/786)

* Fixed: `ConditionalReturnsOnNewline` now respects severity configuration.  
  [Rohan Dhaimade](https://github.com/HaloZero)
  [#783](https://github.com/realm/SwiftLint/issues/783)

* Fixed: `ConditionalReturnsOnNewline` now checks if `return` is a keyword,
  avoiding false positives.  
  [Marcelo Fabri](https://github.com/marcelofabri)
  [#784](https://github.com/realm/SwiftLint/issues/784)

* `ForceUnwrappingRule` did not recognize force unwraps in return statements
  using subscript.  
  [Norio Nomura](https://github.com/norio-nomura)
  [#813](https://github.com/realm/SwiftLint/issues/813)  

## 0.12.0: Vertical Laundry

##### Breaking

* Fixed: SwiftLint assumes paths in the YAML config file are relative to the
  current directory even when `--path` is passed as an argument.  
  [Cristian Filipov](https://github.com/cfilipov)

##### Enhancements

* Add `--enable-all-rules` CLI option to `lint` command to facilitate running
  all rules, even opt-in and disabled ones, ignoring `whitelist_rules`.
  [JP Simard](https://github.com/jpsim)
  [#1170](https://github.com/realm/SwiftLint/issues/1170)

##### Bug Fixes

* Made Vertical Whitespace Rule added in 0.11.2 opt-in due to performance
  issues.  
  [JP Simard](https://github.com/jpsim)
  [#772](https://github.com/realm/SwiftLint/issues/772)

## 0.11.2: Communal Clothesline

This release has seen a phenomenal uptake in community contributions!

##### Breaking

* None.

##### Enhancements

* Add `MarkRule` rule to enforce `// MARK` syntax.  
  [Krzysztof Rodak](https://github.com/krodak)
  [#749](https://github.com/realm/SwiftLint/issues/749)

* Add `PrivateOutletRule` opt-in rule to enforce `@IBOutlet`
  instance variables to be `private`.  
  [Olivier Halligon](https://github.com/AliSoftware)

* Add content of the todo statement to message.  
  [J. Cheyo Jimenez](https://github.com/masters3d)
  [#478](https://github.com/realm/SwiftLint/issues/478)

* Add `LegacyNSGeometryFunctionsRule` rule. Add `NSSize`, `NSPoint`, and
  `NSRect` constants and constructors to existing rules.  
  [David Rönnqvist](https://github.com/d-ronnqvist)

* Added Vertical Whitespace Rule.  
  [J. Cheyo Jimenez](https://github.com/masters3d)
  [#548](https://github.com/realm/SwiftLint/issues/548)

* Removed ConditionalBindingCascadeRule.  
  [J. Cheyo Jimenez](https://github.com/masters3d)
  [#701](https://github.com/realm/SwiftLint/issues/701)

* Allow setting `flexible_right_spacing` configuration for the `colon` rule.  
  [Shai Mishali](https://github.com/freak4pc)
  [#730](https://github.com/realm/SwiftLint/issues/730)

* Add Junit reporter.  
  [Matthew Ellis](https://github.com/matthewellis)

* LeadingWhitespaceRule is now auto correctable.  
  [masters3d](https://github.com/masters3d)

* Add included regex for custom rules to control what files are processed.  
  [bootstraponline](https://github.com/bootstraponline)
  [#689](https://github.com/realm/SwiftLint/issues/689)

* Add rule to check for private unit tests (private unit tests don't get run
  by XCTest).  
  [Cristian Filipov](https://github.com/cfilipov)

* Add configuration for setting a warning threshold.  
  [woodhamgh](https://github.com/woodhamgh)
  [696](https://github.com/realm/SwiftLint/issues/696)

* Adds 'ConditionalReturnsOnNewLineRule' rule.  
  [Rohan Dhaimade](https://github.com/HaloZero)

* Made `- returns:` doc optional for initializers.  
  [Mohpor](https://github.com/mohpor)
  [#557](https://github.com/realm/SwiftLint/issues/557)

##### Bug Fixes

* Fixed CustomRule Regex.  
  [J. Cheyo Jimenez](https://github.com/masters3d)
  [#717](https://github.com/realm/SwiftLint/issues/717)
  [#726](https://github.com/realm/SwiftLint/issues/726)

* Allow disabling custom rules in code.  
  [J. Cheyo Jimenez](https://github.com/masters3d)
  [#515](https://github.com/realm/SwiftLint/issues/515)

* Fix LegacyConstructorRule when using variables instead of numbers.  
  [Sarr Blaise](https://github.com/bsarr007)
  [#646](https://github.com/realm/SwiftLint/issues/646)

* Fix force_unwrapping false positive inside strings.  
  [Daniel Beard](https://github.com/daniel-beard)
  [#721](https://github.com/realm/SwiftLint/issues/721)

## 0.11.1: Cuddles... Or Else!

##### Breaking

* None.

##### Enhancements

* Added `statement_mode` configuration to  the `statement_position` rule. The   
  `default` mode keeps the current SwiftLint behavior of keeping `else` and
  `catch` statements on the same line as the closing brace before them. The
  `uncuddled_else`configuration requires the `else` and `catch` to be on a new
  line with the same leading whitespace as the brace.  
  [Mike Skiba](https://github.com/ateliercw)
  [#651](https://github.com/realm/SwiftLint/issues/651)

##### Bug Fixes

* Remove extraneous argument label added in LegacyCGGeometryFunctionsRule
  autocorrect.  
  [Sarr Blaise](https://github.com/bsarr007)
  [643](https://github.com/realm/SwiftLint/issues/643)

## 0.11.0: Laundromat Format

##### Breaking

* Now `type_name` allows lowercase enum values to match the Swift API Design
  Guidelines.  
  [Jorge Bernal](https://github.com/koke)
  [#654](https://github.com/realm/SwiftLint/issues/654)

* Embedding frameworks needed by `swiftlint` was moved from
  SwiftLintFramework Xcode target to the swiftlint target.
  The `SwiftLintFramework.framework` product built by the
  SwiftLintFramework target no longer contains unnecessary frameworks or
  multiple copies of the Swift libraries.  
  [Norio Nomura](https://github.com/norio-nomura)

##### Enhancements

* Add `--format` option to `autocorrect` command which re-indents Swift files
  much like pasting into Xcode would. This option isn't currently configurable,
  but that can change if users request it.  
  [JP Simard](https://github.com/jpsim)

* Improve error messages for invalid configuration files.  
  [Brian Hardy](https://github.com/lyricsboy)

* Added the user-configurable option `ignores_empty_lines` to the
  `trailing_whitespace` rule. It can be used to control whether the
  `TrailingWhitespaceRule` should report and correct whitespace-indented empty
  lines. Defaults to `false`. Added unit tests.  
  [Reimar Twelker](https://github.com/raginmari)

##### Bug Fixes

* Fix false positive in conditional binding cascade violation.  
  [Norio Nomura](https://github.com/norio-nomura)
  [#642](https://github.com/realm/SwiftLint/issues/642)

* Another conditional binding fix, this time for enum that has two parameters
  or an if statement with two case tests.  
  [Andrew Rahn](https://github.com/paddlefish)
  [#667](https://github.com/realm/SwiftLint/issues/667)

* Fix regression in CommaRule ignoring violations when the comma is followed
  by a comment.  
  [Norio Nomura](https://github.com/norio-nomura)
  [#683](https://github.com/realm/SwiftLint/issues/683)

## 0.10.0: `laundry-select` edition

##### Breaking

* None.

##### Enhancements

* Now `libclang.dylib` and `sourcekitd.framework` are dynamically loaded at
  runtime by SourceKittenFramework to use the versions included in the Xcode
  version specified by `xcode-select -p` or custom toolchains.  
  [Norio Nomura](https://github.com/norio-nomura)
  [#167](https://github.com/jpsim/SourceKitten/issues/167)

* Add `LegacyCGGeometryFunctionsRule` rule.  
  [Sarr Blaise](https://github.com/bsarr007)
  [#625](https://github.com/realm/SwiftLint/issues/625)

* SwiftLint no longer crashes when SourceKitService crashes.  
  [Norio Nomura](https://github.com/norio-nomura)

* Rewrite `conditional_binding_cascade` rule.  
  [Norio Nomura](https://github.com/norio-nomura)
  [#617](https://github.com/realm/SwiftLint/issues/617)

* Add autocorrect for `ReturnArrowWhitespaceRule`.  
  [Craig Siemens](https://github.com/CraigSiemens)

##### Bug Fixes

* Failed to launch swiftlint when Xcode.app was placed at non standard path.  
  [Norio Nomura](https://github.com/norio-nomura)
  [#593](https://github.com/realm/SwiftLint/issues/593)

* `ClosingBraceRule` no longer triggers across line breaks.  
  [Josh Friend](https://github.com/joshfriend)
  [#592](https://github.com/realm/SwiftLint/issues/592)

* `LegacyConstantRule` and `LegacyConstructorRule` failed to `autocorrect`.  
  [Norio Nomura](https://github.com/norio-nomura)
  [#623](https://github.com/realm/SwiftLint/issues/623)

## 0.9.2: Multiple Exhaust Codes

##### Breaking

* None.

##### Enhancements

* Return different exit codes to distinguish between types of errors:
  * 0: No errors, maybe warnings in non-strict mode
  * 1: Usage or system error
  * 2: Style violations of severity "Error"
  * 3: No style violations of severity "Error", but violations of severity
       "warning" with `--strict`  
  [JP Simard](https://github.com/jpsim)
  [#166](https://github.com/realm/SwiftLint/issues/166)

* `VariableNameRule` now accepts symbols starting with more than one uppercase
  letter to allow for names like XMLString or MIMEType.  
  [Erik Aigner](https://github.com/eaigner)
  [#566](https://github.com/realm/SwiftLint/issues/566)

##### Bug Fixes

* Avoid overwriting files whose contents have not changed.  
  [Neil Gall](https://github.com/neilgall)
  [#574](https://github.com/realm/SwiftLint/issues/574)

* Fix `CommaRule` mismatch between violations and corrections.  
  [Norio Nomura](https://github.com/norio-nomura)
  [#466](https://github.com/realm/SwiftLint/issues/466)

* Fix more false positives in `ForceUnwrappingRule`.  
  [Norio Nomura](https://github.com/norio-nomura)
  [#546](https://github.com/realm/SwiftLint/issues/546)
  [#547](https://github.com/realm/SwiftLint/issues/547)

## 0.9.1: Air Duct Cleaning

##### Breaking

* None.

##### Enhancements

* None.

##### Bug Fixes

* Fix force unwrap rule missed cases with quotes.  
  [Norio Nomura](https://github.com/norio-nomura)
  [#535](https://github.com/realm/SwiftLint/issues/535)

* Fix issues with nested `.swiftlint.yml` file resolution.  
  [Norio Nomura](https://github.com/norio-nomura)
  [#543](https://github.com/realm/SwiftLint/issues/543)

## 0.9.0: Appliance Maintenance

##### Breaking

* `Linter.reporter` has been removed and `Configuration.reporterFromString(_:)`
  has been renamed to a free function: `reporterFromString(_:)`.  
  [JP Simard](https://github.com/jpsim)

* `_ConfigProviderRule` & `ConfigurableRule` have been removed and their
  requirements have been moved to `Rule`.  
  [JP Simard](https://github.com/jpsim)

* `Configuration(path:optional:silent)` has been changed to
  `Configuration(path:rootPath:optional:quiet:)`.  
  [JP Simard](https://github.com/jpsim)

* The static function `Configuration.rulesFromDict(_:ruleList:)` has been moved
  to an instance method: `RuleList.configuredRulesWithDictionary(_:)`.  
  [JP Simard](https://github.com/jpsim)

* The `rules` parameter in the `Configuration` initializer has been renamed to
  `configuredRules`.  
  [JP Simard](https://github.com/jpsim)

* Removed a large number of declarations from the public SwiftLintFramework API.
  This is being done to minimize the API surface area in preparation of a 1.0
  release. See [#507](https://github.com/realm/SwiftLint/pull/507) for a
  complete record of this change.  
  [JP Simard](https://github.com/jpsim)
  [#479](https://github.com/realm/SwiftLint/issues/479)

* All instances of the abbreviation "config" in the API have been expanded to
  "configuration". The `--config` command line parameter and
  `use_nested_configs` configuration key are unaffected.  
  [JP Simard](https://github.com/jpsim)

* The `use_nested_configs` configuration key has been deprecated and its value
  is now ignored. Nested configuration files are now always considered.  
  [JP Simard](https://github.com/jpsim)

##### Enhancements

* `swiftlint lint` now accepts an optional `--reporter` parameter which
  overrides existing `reporter` values in the configuration file. Choose between
  `xcode` (default), `json`, `csv` or `checkstyle`.  
  [JP Simard](https://github.com/jpsim)
  [#440](https://github.com/realm/SwiftLint/issues/440)

* `swiftlint rules` now shows a configuration description for all rules.  
  [JP Simard](https://github.com/jpsim)

* `lint` and `autocorrect` commands now accept a `--quiet` flag that prevents
  status messages like 'Linting <file>' & 'Done linting' from being logged.  
  [JP Simard](https://github.com/jpsim)
  [#386](https://github.com/realm/SwiftLint/issues/386)

* All top-level keys in a configuration file that accept an array now also
  accept a single value.  
  e.g. `included: Source` is equivalent to `included:\n  - Source`.  
  [JP Simard](https://github.com/jpsim)
  [#120](https://github.com/realm/SwiftLint/issues/120)

* Improve performance of `FunctionParameterCountRule`.  
  [Norio Nomura](https://github.com/norio-nomura)

* Improve performance of `ColonRule`.  
  [Norio Nomura](https://github.com/norio-nomura)

##### Bug Fixes

* Fix case sensitivity of keywords for `valid_docs`.  
  [Ankit Aggarwal](https://github.com/aciidb0mb3r)
  [#298](https://github.com/realm/SwiftLint/issues/298)

* Fixed inconsistencies between violations & corrections in
  `StatementPositionRule`.  
  [JP Simard](https://github.com/jpsim)
  [#466](https://github.com/realm/SwiftLint/issues/466)

* A warning will now be logged when invalid top-level keys are included in the
  configuration file.  
  [JP Simard](https://github.com/jpsim)
  [#120](https://github.com/realm/SwiftLint/issues/120)

* Fixed `LegacyConstructorRule` from correcting legacy constructors in string
  literals.  
  [JP Simard](https://github.com/jpsim)
  [#466](https://github.com/realm/SwiftLint/issues/466)

* Fixed an issue where `variable_name` or `type_name` would always report a
  violation when configured with only a `warning` value on either `min_length`
  or `max_length`.  
  [JP Simard](https://github.com/jpsim)
  [#522](https://github.com/realm/SwiftLint/issues/522)

## 0.8.0: High Heat

##### Breaking

* Setting only warning on `SeverityLevelsConfig` rules now disables the error
  value.  
  [Robin Kunde](https://github.com/robinkunde)
  [#409](https://github.com/realm/SwiftLint/issues/409)

* `enabled_rules` has been renamed to `opt_in_rules`.  
  [Daniel Beard](https://github.com/daniel-beard)

##### Enhancements

* Add `whitelist_rules` rule whitelists in config files.  
  [Daniel Beard](https://github.com/daniel-beard)
  [#256](https://github.com/realm/SwiftLint/issues/256)

* Improve performance of `ColonRule`, `LineLengthRule` & `syntaxKindsByLine`.  
  [Norio Nomura](https://github.com/norio-nomura)

* Add command to display rule description:
  `swiftlint rules <rule identifier>`.  
  [Tony Li](https://github.com/crazytonyli)
  [#392](https://github.com/realm/SwiftLint/issues/392)

* Add `FunctionParameterCountRule`.  
  [Denis Lebedev](https://github.com/garnett)
  [#415](https://github.com/realm/SwiftLint/issues/415)

* Measure complexity of nested functions separately in
  `CyclomaticComplexityRule`.  
  [Denis Lebedev](https://github.com/garnett)
  [#424](https://github.com/realm/SwiftLint/issues/424)

* Added exception for multi-line `if`/`guard`/`while` conditions to allow
  opening brace to be on a new line in `OpeningBraceRule`.  
  [Scott Hoyt](https://github.com/scottrhoyt)
  [#355](https://github.com/realm/SwiftLint/issues/355)

* The `rules` command now prints a table containing values for: `identifier`,
  `opt-in`, `correctable`, `enabled in your config` & `configuration`.  
  [JP Simard](https://github.com/jpsim)
  [#392](https://github.com/realm/SwiftLint/issues/392)

* Reduce maximum memory usage.  
  [Norio Nomura](https://github.com/norio-nomura)

##### Bug Fixes

* Fix more false positives in `ValidDocsRule`.  
  [diogoguimaraes](https://github.com/diogoguimaraes)
  [#451](https://github.com/realm/SwiftLint/issues/451)

* Fix `trailing_newline` autocorrect to handle more than one violation per
  line.  
  [Daniel Beard](https://github.com/daniel-beard)
  [#465](https://github.com/realm/SwiftLint/issues/465)

* Fix complexity measurement for switch statements in `CyclomaticComplexityRule`.  
  [Denis Lebedev](https://github.com/garnett)
  [#461](https://github.com/realm/SwiftLint/issues/461)

## 0.7.2: Appliance Manual

##### Breaking

* None.

##### Enhancements

* None.

##### Bug Fixes

* Fix several false positives in `ValidDocsRule`.  
  [diogoguimaraes](https://github.com/diogoguimaraes)
  [#375](https://github.com/realm/SwiftLint/issues/375)

## 0.7.1: Delicate Cycle

##### Breaking

* None.

##### Enhancements

* Improve performance of `MissingDocsRule`.  
  [Norio Nomura](https://github.com/norio-nomura)

* Added `CustomRules`.  
  [Scott Hoyt](https://github.com/scottrhoyt)  
  [#123](https://github.com/realm/SwiftLint/issues/123)

* Added opt-in `ForceUnwrappingRule` to issue warnings for all forced
  unwrappings.  
  [Benjamin Otto](https://github.com/Argent)
  [#55](https://github.com/realm/SwiftLint/issues/55)

##### Bug Fixes

* Fix several false positives in `ValidDocsRule`.  
  [diogoguimaraes](https://github.com/diogoguimaraes)
  [#375](https://github.com/realm/SwiftLint/issues/375)

## 0.7.0: Automatic Permanent Press

##### Breaking

* Replaced all uses of `XPCDictionary` with
  `[String: SourceKitRepresentable]`.  
  [JP Simard](https://github.com/jpsim)

* `VariableNameMinLengthRule` and `VariableNameMaxLengthRule` have been
  removed. `VariableNameRule` now has this functionality.  
  [Scott Hoyt](https://github.com/scottrhoyt)

* `ViolationLevelRule` has been removed. This functionality is now provided
  by `ConfigProviderRule` and `SeverityLevelsConfig`.  
  [Scott Hoyt](https://github.com/scottrhoyt)

##### Enhancements

* `TypeBodyLengthRule` now does not count comment or whitespace lines.  
  [Marcelo Fabri](https://github.com/marcelofabri)
  [#369](https://github.com/realm/SwiftLint/issues/369)

* `FunctionBodyLengthRule` now does not count comment or whitespace lines.  
  [Marcelo Fabri](https://github.com/marcelofabri)
  [#258](https://github.com/realm/SwiftLint/issues/258)

* All `Rule`s are now configurable in at least their severity: `SeverityConfig`.  
  [Scott Hoyt](https://github.com/scottrhoyt)
  [#371](https://github.com/realm/SwiftLint/issues/371)
  [#130](https://github.com/realm/SwiftLint/issues/130)
  [#268](https://github.com/realm/SwiftLint/issues/268)

* `TypeNameRule` and `VariableNameRule` conform to `ConfigProviderRule` using
  `NameConfig` to support `min_length`, `max_length`, and `excluded` names.  
  [Scott Hoyt](https://github.com/scottrhoyt)
  [#388](https://github.com/realm/SwiftLint/issues/388)
  [#259](https://github.com/realm/SwiftLint/issues/259)
  [#191](https://github.com/realm/SwiftLint/issues/191)

* Add `CyclomaticComplexityRule`.  
  [Denis Lebedev](https://github.com/garnett)

##### Bug Fixes

* Fix crash caused by infinite recursion when using nested config files.  
  [JP Simard](https://github.com/jpsim)
  [#368](https://github.com/realm/SwiftLint/issues/368)

* Fix crash when file contains NULL character.  
  [Norio Nomura](https://github.com/norio-nomura)
  [#379](https://github.com/realm/SwiftLint/issues/379)

## 0.6.0: Steam Cycle

##### Breaking

* `ParameterizedRule` is removed. Use `ConfigurableRule` instead.  
  [Scott Hoyt](https://github.com/scottrhoyt)
  [#353](https://github.com/realm/SwiftLint/issues/353)

* To activate a `Rule`, it must be added to the global `masterRuleList`.  
  [Scott Hoyt](https://github.com/scottrhoyt)

##### Enhancements

* `ConfigurableRule` protocol allows for improved rule configuration. See
  `CONTRIBUTING` for more details.  
  [Scott Hoyt](https://github.com/scottrhoyt)
  [#303](https://github.com/realm/SwiftLint/issues/303)

* `VariableNameMinLengthRule` now supports excluding certain variable names
  (e.g. "id").  
  [Scott Hoyt](https://github.com/scottrhoyt)
  [#231](https://github.com/realm/SwiftLint/issues/231)

* `ViolationLevelRule` provides default `ConfigurableRule` implementation for
  rules that only need integer error and warning levels.  
  [Scott Hoyt](https://github.com/scottrhoyt)

* Add AutoCorrect for StatementPositionRule.  
  [Raphael Randschau](https://github.com/nicolai86)

* Add AutoCorrect for CommaRule.  
  [Raphael Randschau](https://github.com/nicolai86)

* Add AutoCorrect for LegacyConstructorRule.  
  [Raphael Randschau](https://github.com/nicolai86)

* Improve performance of `LineLengthRule`.  
  [Norio Nomura](https://github.com/norio-nomura)

* Add ConditionalBindingCascadeRule.  
  [Aaron McTavish](https://github.com/aamctustwo)
  [#202](https://github.com/realm/SwiftLint/issues/202)

* Opt-in rules are now supported.  
  [JP Simard](https://github.com/jpsim)
  [#256](https://github.com/realm/SwiftLint/issues/256)

* Add LegacyConstantRule.  
  [Aaron McTavish](https://github.com/aamctustwo)
  [#319](https://github.com/realm/SwiftLint/issues/319)

* Add opt-in rule to encourage checking `isEmpty` over comparing `count` to
  zero.  
  [JP Simard](https://github.com/jpsim)
  [#202](https://github.com/realm/SwiftLint/issues/202)

* Add opt-in "Missing Docs" rule to detect undocumented public declarations.  
  [JP Simard](https://github.com/jpsim)

##### Bug Fixes

* None.

## 0.5.6: Bug FixLint

##### Breaking

* None.

##### Enhancements

* Improve performance by reducing calls to SourceKit.  
  [Norio Nomura](https://github.com/norio-nomura)

##### Bug Fixes

* Fix homebrew deployment issues.  
  [Norio Nomura](https://github.com/norio-nomura)

* AutoCorrect for TrailingNewlineRule only removes at most one line.  
  [John Estropia](https://github.com/JohnEstropia)

* `valid_docs` did not detect tuple as return value.  
  [Norio Nomura](https://github.com/norio-nomura)
  [#324](https://github.com/realm/SwiftLint/issues/324)

* Escape strings when using CSV reporter.  
  [JP Simard](https://github.com/jpsim)

## 0.5.5: Magic Drying Fluff Balls™

<http://www.amazon.com/Magic-Drying-Fluff-Balls-Softening/dp/B001EIW1SG>

##### Breaking

* None.

##### Enhancements

* None.

##### Bug Fixes

* Always fail if a YAML configuration file was found but could not be parsed.  
  [JP Simard](https://github.com/jpsim)
  [#310](https://github.com/realm/SwiftLint/issues/310)

* Make commands with modifiers work for violations with line-only locations.  
  [JP Simard](https://github.com/jpsim)
  [#316](https://github.com/realm/SwiftLint/issues/316)


## 0.5.4: Bounce™

##### Breaking

* Remove `Location.init(file:offset:)` in favor of the more explicit
  `Location.init(file:byteOffset:)` & `Location.init(file:characterOffset:)`.  
  [JP Simard](https://github.com/jpsim)

##### Enhancements

* Add `checkstyle` reporter to generate XML reports in the Checkstyle 4.3
  format.
  [JP Simard](https://github.com/jpsim)
  [#277](https://github.com/realm/SwiftLint/issues/277)

* Support command comment modifiers (`previous`, `this` & `next`) to limit the
  command's scope to a single line.
  [JP Simard](https://github.com/jpsim)
  [#222](https://github.com/realm/SwiftLint/issues/222)

* Add nested `.swiftlint.yml` configuration support.  
  [Scott Hoyt](https://github.com/scottrhoyt)
  [#299](https://github.com/realm/SwiftLint/issues/299)

##### Bug Fixes

* Fix multibyte handling in many rules.  
  [JP Simard](https://github.com/jpsim)
  [#279](https://github.com/realm/SwiftLint/issues/279)

* Fix an `NSRangeException` crash.  
  [Norio Nomura](https://github.com/norio-nomura)
  [#294](https://github.com/realm/SwiftLint/issues/294)

* The `valid_docs` rule now handles multibyte characters.  
  [Norio Nomura](https://github.com/norio-nomura)
  [#295](https://github.com/realm/SwiftLint/issues/295)


## 0.5.3: Mountain Scent

##### Breaking

* None.

##### Enhancements

* Improve autocorrect for OpeningBraceRule.  
  [Yasuhiro Inami](https://github.com/inamiy)

* Add autocorrect for ColonRule.  
  [Brian Partridge](https://github.com/brianpartridge)

* Add ClosingBraceRule.  
  [Yasuhiro Inami](https://github.com/inamiy)

##### Bug Fixes

* Fix false positives in ValidDocsRule.  
  [JP Simard](https://github.com/jpsim)
  [#267](https://github.com/realm/SwiftLint/issues/267)

## 0.5.2: Snuggle™

##### Breaking

* None.

##### Enhancements

* Performance improvements & unicode fixes (via SourceKitten).  
  [Norio Nomura](https://github.com/norio-nomura)

##### Bug Fixes

* Fix `ValidDocsRule` false positive when documenting functions with closure
  parameters.  
  [diogoguimaraes](https://github.com/diogoguimaraes)
  [#267](https://github.com/realm/SwiftLint/issues/267)


## 0.5.1: Lint Tray Malfunction

##### Breaking

* None.

##### Enhancements

* None.

##### Bug Fixes

* Make linting faster than 0.5.0, but slower than 0.4.0  
  [Norio Nomura](https://github.com/norio-nomura)
  [#119](https://github.com/jpsim/SourceKitten/issues/119)

* Re-introduce `--use-script-input-files` option for `lint` & `autocorrect`
  commands. Should also fix some issues when running SwiftLint from an Xcode
  build phase.  
  [JP Simard](https://github.com/jpsim)
  [#264](https://github.com/realm/SwiftLint/issues/264)


## 0.5.0: Downy™

##### Breaking

* `init()` is no longer a member of the `Rule` protocol.

##### Enhancements

* Add legacy constructor rule.  
  [Marcelo Fabri](https://github.com/marcelofabri)
  [#202](https://github.com/realm/SwiftLint/issues/202)

* The `VariableNameRule` now allows variable names when the entire name is
  capitalized. This allows stylistic usage common in cases like `URL` and other
  acronyms.  
  [Marcelo Fabri](https://github.com/marcelofabri)
  [#161](https://github.com/realm/SwiftLint/issues/161)

* Add `autocorrect` command to automatically correct certain violations
  (currently only `trailing_newline`, `trailing_semicolon` &
  `trailing_whitespace`).  
  [JP Simard](https://github.com/jpsim)
  [#5](https://github.com/realm/SwiftLint/issues/5)

* Allow to exclude files from `included` directory with `excluded`.  
  [Michal Laskowski](https://github.com/michallaskowski)

##### Bug Fixes

* Statement position rule no longer triggers for non-keyword uses of `catch` and
  `else`.  
  [JP Simard](https://github.com/jpsim)
  [#237](https://github.com/realm/SwiftLint/issues/237)

* Fix issues with multi-byte characters.  
  [JP Simard](https://github.com/jpsim)
  [#234](https://github.com/realm/SwiftLint/issues/234)


## 0.4.0: Wrinkle Release

##### Breaking

* API: Rename RuleExample to RuleDescription, remove StyleViolationType and
  combine Rule().identifier and Rule().example into Rule.description.  
  [JP Simard](https://github.com/jpsim)
  [#183](https://github.com/realm/SwiftLint/issues/183)

##### Enhancements

* The `VariableNameRule` now allows capitalized variable names when they are
  declared static. This allows stylistic usage common in cases like
  `OptionSetType` subclasses.  
  [Will Fleming](https://github.com/wfleming)

* Add `VariableNameMaxLengthRule` and `VariableNameMinLengthRule` parameter
  rules. Remove length checks on `VariableNameRule`.  
  [Mickael Morier](https://github.com/mmorier)

* Add trailing semicolon rule.  
  [JP Simard](https://github.com/jpsim)

* Add force try rule.  
  [JP Simard](https://github.com/jpsim)

* Support linting from Input Files provided by Run Script Phase of Xcode with
  `--use-script-input-files`.  
  [Norio Nomura](https://github.com/norio-nomura)
  [#193](https://github.com/realm/SwiftLint/pull/193)

##### Bug Fixes

* All rules now print their identifiers in reports.  
  [JP Simard](https://github.com/jpsim)
  [#180](https://github.com/realm/SwiftLint/issues/180)

* `ControlStatementRule` now detects all violations.  
  [Mickael Morier](https://github.com/mmorier)
  [#187](https://github.com/realm/SwiftLint/issues/187)

* `ControlStatementRule` no longer triggers a violation for acceptable use of
  parentheses.  
  [Mickael Morier](https://github.com/mmorier)
  [#189](https://github.com/realm/SwiftLint/issues/189)

* Nesting rule no longer triggers a violation for enums nested one level deep.  
  [JP Simard](https://github.com/jpsim)
  [#190](https://github.com/realm/SwiftLint/issues/190)

* `ColonRule` now triggers a violation even if equal operator is collapse to
  type and value.  
  [Mickael Morier](https://github.com/mmorier)
  [#135](https://github.com/realm/SwiftLint/issues/135)

* Fix an issue where logs would be printed asynchronously over each other.  
  [JP Simard](https://github.com/jpsim)
  [#200](https://github.com/realm/SwiftLint/issues/200)


## 0.3.0: Wrinkly Rules

##### Breaking

* `swiftlint rules` now just prints a list of all available rules and their
  identifiers.

##### Enhancements

* Support for Swift 2.1.  
  [JP Simard](https://github.com/jpsim)

* Added `StatementPositionRule` to make sure that catch, else if and else
  statements are on the same line as closing brace preceding them and after one
  space.  
  [Alex Culeva](https://github.com/S2dentik)

* Added `Comma Rule` to ensure there is a single space after a comma.  
  [Alex Culeva](https://github.com/S2dentik)

* Add rule identifier to all linter reports.  
  [zippy1978](https://github.com/zippy1978)

* Add `OpeningBraceRule` to make sure there is exactly a space before opening
  brace and it is on the same line as declaration.
  [Alex Culeva](https://github.com/S2dentik)

* Print to stderr for all informational logs. Only reporter outputs is logged to
  stdout.  
  [JP Simard](https://github.com/jpsim)

* JSON and CSV reporters now only print at the very end of the linting
  process.  
  [JP Simard](https://github.com/jpsim)

* Add support for `guard` statements to ControlStatementRule.  
  [David Potter](https://github.com/Tableau-David-Potter)

* Lint parameter variables.  
  [JP Simard](https://github.com/jpsim)

##### Bug Fixes

* Custom reporters are now supported even when not running with `--use-stdin`.  
  [JP Simard](https://github.com/jpsim)
  [#151](https://github.com/realm/SwiftLint/issues/151)

* Deduplicate files in the current directory.  
  [JP Simard](https://github.com/jpsim)
  [#154](https://github.com/realm/SwiftLint/issues/154)


## 0.2.0: Tumble Dry

##### Breaking

* SwiftLint now exclusively supports Swift 2.0.  
  [JP Simard](https://github.com/jpsim)
  [#77](https://github.com/realm/SwiftLint/issues/77)

* `ViolationSeverity` now has an associated type of `String` and two members:
  `.Warning` and `.Error`.  
  [JP Simard](https://github.com/jpsim)
  [#113](https://github.com/realm/SwiftLint/issues/113)

##### Enhancements

* Configure SwiftLint via a YAML file:
  Supports `disabled_rules`, `included`, `excluded` and passing parameters to
  parameterized rules.
  Pass a configuration file path to `--config`, defaults to `.swiftlint.yml`.  
  [JP Simard](https://github.com/jpsim)
  [#1](https://github.com/realm/SwiftLint/issues/1)
  [#3](https://github.com/realm/SwiftLint/issues/3)
  [#20](https://github.com/realm/SwiftLint/issues/20)
  [#26](https://github.com/realm/SwiftLint/issues/26)

* Updated `TypeNameRule` and `VariableNameRule` to allow private type & variable
  names to start with an underscore.
  [JP Simard](https://github.com/jpsim)

* Disable and re-enable rules from within source code comments using
  `// swiftlint:disable $IDENTIFIER` and `// swiftlint:enable $IDENTIFIER`.  
  [JP Simard](https://github.com/jpsim)
  [#4](https://github.com/realm/SwiftLint/issues/4)

* Add `--strict` lint flag which makes the lint fail if there are any
  warnings.  
  [Keith Smiley](https://github.com/keith)

* Violations are now printed to stderr.  
  [Keith Smiley](https://github.com/keith)

* Custom reporters are now supported. Specify a value for the `reporter:` key in
  your configuration file. Available reporters are `xcode` (default), `json`,
  `csv`.  
  [JP Simard](https://github.com/jpsim)
  [#42](https://github.com/realm/SwiftLint/issues/42)

##### Bug Fixes

* Improve performance of `TrailingWhitespaceRule`.  
  [Keith Smiley](https://github.com/keith)

* Allow newlines in function return arrow.  
  [JP Simard](https://github.com/jpsim)


## 0.1.2: FabricSoftenerRule

##### Breaking

* None.

##### Enhancements

* Added `OperatorFunctionWhitespaceRule` to make sure that
  you use whitespace around operators when defining them.  
  [Akira Hirakawa](https://github.com/akirahrkw)
  [#60](https://github.com/realm/SwiftLint/issues/60)

* Added `ReturnArrowWhitespaceRule` to make sure that
  you have 1 space before return arrow and return type.  
  [Akira Hirakawa](https://github.com/akirahrkw)

* Support linting from standard input (use `--use-stdin`).  
  [JP Simard](https://github.com/jpsim)
  [#78](https://github.com/realm/SwiftLint/issues/78)

* Improve performance of `TrailingNewlineRule`.  
  [Keith Smiley](https://github.com/keith)

* Lint parentheses around switch statements.  
  [Keith Smiley](https://github.com/keith)

##### Bug Fixes

* None.


## 0.1.1: Top Loading

##### Breaking

* The `Rule` and `ASTRule` protocol members are now non-static.  
  [aarondaub](https://github.com/aarondaub)

* Split `Rule` into `Rule` and `ParameterizedRule` protocols.  
  [aarondaub](https://github.com/aarondaub)
  [#21](https://github.com/realm/SwiftLint/issues/21)

##### Enhancements

* Added a command line option `--path` to specify a path to lint.  
  [Lars Lockefeer](https://github.com/larslockefeer)
  [#16](https://github.com/realm/SwiftLint/issues/16)

* swiftlint now returns a non-zero error code when a warning of high-severity
  or above is found in the source files being linted.  
  [Pat Wallace](https://github.com/pawrsccouk)
  [#30](https://github.com/realm/SwiftLint/issues/30)

* Added `rules` command to display which rules are currently applied along
  with examples.  
  [Chris Eidhof](https://github.com/chriseidhof)

* Cache parsing to reduce execution time by more than 50%.  
  [Nikolaj Schumacher](https://github.com/nschum)

* Added `ControlStatementRule` to make sure that if/for/while/do statements
  do not wrap their conditionals in parentheses.  
  [Andrea Mazzini](https://github.com/andreamazz)

* Character position is now included in violation location where appropriate.  
  [JP Simard](https://github.com/jpsim)
  [#62](https://github.com/realm/SwiftLint/issues/62)

* The following rules now conform to `ASTRule`:
  FunctionBodyLength, Nesting, TypeBodyLength, TypeName, VariableName.  
  [JP Simard](https://github.com/jpsim)

##### Bug Fixes

* Trailing newline and file length violations are now displayed in Xcode.  
  [JP Simard](https://github.com/jpsim)
  [#43](https://github.com/realm/SwiftLint/issues/43)


## 0.1.0: Fresh Out Of The Dryer

First Version!<|MERGE_RESOLUTION|>--- conflicted
+++ resolved
@@ -7,11 +7,8 @@
 ##### Enhancements
 
 * Performance improvements to `generic_type_name`,
-<<<<<<< HEAD
-  `redundant_nil_coalescing` and `vertical_whitespace` rules.  
-=======
-  `redundant_nil_coalescing`, `mark` and `first_where` rules.  
->>>>>>> d7738f21
+  `redundant_nil_coalescing`, `mark`, `first_where` and 
+  `vertical_whitespace` rules.  
   [Marcelo Fabri](https://github.com/marcelofabri)
 
 ##### Bug Fixes
