## Master

##### Breaking

* Xcode 8.3 or later and Swift 3.1 or later are required to build.  
  [Norio Nomura](https://github.com/norio-nomura)

##### Enhancements

* Rules are now categorized as `lint`, `idiomatic`, `style`, `metrics`
  or `performance`. Currently this is just used for documentation purposes
  when you run `swiftlint rules` or `swiftlint generate-docs`.  
  [Marcelo Fabri](https://github.com/marcelofabri)

* Add [rules documentation](Rules.md) generation.  
  [Marcelo Fabri](https://github.com/marcelofabri)
  [#1078](https://github.com/realm/SwiftLint/issues/1078)

* Add `private_over_fileprivate` correctable rule to check for top-level usages
  of `fileprivate` and recommend `private` instead. This is in line with
  SE-0169's goal "for `fileprivate` to be used rarely". There is a also a new
  `strict_fileprivate` opt-in rule that will mark every `fileprivate`
  as a violation (especially useful with Swift 4).  
  [Jose Cheyo Jimenez](https://github.com/masters3d)
  [Marcelo Fabri](https://github.com/marcelofabri)
  [#1469](https://github.com/realm/SwiftLint/issues/1469)
  [#1058](https://github.com/realm/SwiftLint/issues/1058)

* Add `let_var_whitespace` opt-in rule to enforce that `let`/`var` declarations
  should be separated from other statements by a single blank line.  
  [Uncommon](https://github.com/Uncommon)
  [#1461](https://github.com/realm/SwiftLint/issues/1461)

* Improve performance when linting and correcting on Linux,
  matching macOS behavior.  
  [JP Simard](https://github.com/jpsim)
  [#1577](https://github.com/realm/SwiftLint/issues/1577)

* Don't trigger `implicit_getter` violations when attributes (such as `mutating`
  or `@inline`) are present.  
  [Marcelo Fabri](https://github.com/marcelofabri)
  [#1309](https://github.com/realm/SwiftLint/issues/1309)
  [#1589](https://github.com/realm/SwiftLint/issues/1589)

* Add `--use-tabs` option to `AutoCorrectOptions`, enabling formatting using
  tabs over spaces.  
  [Cody Winton](https://github.com/codytwinton)
  [#1327](https://github.com/realm/SwiftLint/issues/1327)

* Improve `autocorrect` performance by running it in parallel.  
  [Marcelo Fabri](https://github.com/marcelofabri)
  [#1578](https://github.com/realm/SwiftLint/issues/1578)

* Support building with Xcode 9 beta 3 in Swift 3.2 mode.  
  [JP Simard](https://github.com/jpsim)

* Add support for optional `error` severity level configuration.  
  [Jamie Edge](https://github.com/JamieEdge)
  [Marcelo Fabri](https://github.com/marcelofabri)
  [#1647](https://github.com/realm/SwiftLint/issues/1647)

* Add `unneeded_parentheses_in_closure_argument` opt-in correctable rule that
  warns against using parentheses around argument declarations in closures.  
  [Marcelo Fabri](https://github.com/marcelofabri)
  [#1483](https://github.com/realm/SwiftLint/issues/1483)

* Add `--disabled` flag to `swiftlint rules` to print only rules that are
  not enabled in the configuration.  
  [Marcelo Fabri](https://github.com/marcelofabri)

* Add `ignore_comment_only_lines` boolean configuration option
  to `file_length` rule. With the option enabled, `file_length` will
  ignore lines which have only comments.  
  [Samuel Susla](https://github.com/sammy-SC)
  [#1165](https://github.com/realm/SwiftLint/issues/1165)

* Improve `file_header` rule description.  
  [Marcelo Fabri](https://github.com/marcelofabri)
  [#1492](https://github.com/realm/SwiftLint/issues/1492)

* Add `trailing_closure` opt-in rule that validates that trailing
  closure syntax should be used whenever possible.  
  [Marcelo Fabri](https://github.com/marcelofabri)
  [#54](https://github.com/realm/SwiftLint/issues/54)

* Shebang (`#!`) in the beginning of a file is now ignored by all rules.  
  [Marcelo Fabri](https://github.com/marcelofabri)
  [#1294](https://github.com/realm/SwiftLint/issues/1294)

* Add `block_based_kvo` rule that enforces the usage of the new block based
  KVO API added when linting with Swift 3.2 or later.  
  [Marcelo Fabri](https://github.com/marcelofabri)
  [#1714](https://github.com/realm/SwiftLint/issues/1714)

* Make `file_header` rule ignore doc comments.  
  [Marcelo Fabri](https://github.com/marcelofabri)
  [#1719](https://github.com/realm/SwiftLint/issues/1719)

<<<<<<< HEAD
* Add `discouraged_direct_init` opt-in rule that discourages direct
  initialization of certain types.  
  [Ornithologist Coder](https://github.com/ornithocoder)
  [#1306](https://github.com/realm/SwiftLint/issues/1306)
=======
* Allow using environment variables in a configuration file in the form of
  `${SOME_VARIABLE}`. The variables will be expanded when the configuration
  is first loaded.  
  [Marcelo Fabri](https://github.com/marcelofabri)
  [#1512](https://github.com/realm/SwiftLint/issues/1512)

* Treat `yes`, `no`, `on` and `off` as strings (and not booleans) when loading
  configuration files.  
  [Marcelo Fabri](https://github.com/marcelofabri)
  [#1424](https://github.com/realm/SwiftLint/issues/1424)
>>>>>>> f822e1c7

##### Bug Fixes

* Fix false positive on `redundant_discardable_let` rule when using
  `while` statements.  
  [Marcelo Fabri](https://github.com/marcelofabri)
  [#1669](https://github.com/realm/SwiftLint/issues/1669)

* Fix all custom rules not being applied when any rule is configured
  incorrectly.  
  [Jamie Edge](https://github.com/JamieEdge)
  [#1586](https://github.com/realm/SwiftLint/issues/1586)

* Fix crash when using `--config` with a relative path and 
  `--path` with a file.  
  [Marcelo Fabri](https://github.com/marcelofabri)
  [#1694](https://github.com/realm/SwiftLint/issues/1694)

* Fix `mark` rule corrections generating invalid code in some cases.  
  [Marcelo Fabri](https://github.com/marcelofabri)
  [#1029](https://github.com/realm/SwiftLint/issues/1029)

* Fix false positive in `empty_enum_arguments` rule when using wildcards and
  `where` clauses.  
  [Marcelo Fabri](https://github.com/marcelofabri)
  [#1722](https://github.com/realm/SwiftLint/issues/1722)

* Fix false positive in `large_tuple` rule when using throwing closure.  
  [Liquidsoul](https://github.com/liquidsoul)

* Make `vertical_parameter_alignment` more robust, fixing false positives and
  detecting previously missed violations.  
  [JP Simard](https://github.com/jpsim)
  [#1488](https://github.com/realm/SwiftLint/issues/1488)

## 0.20.1: More Liquid Fabric Softener

##### Breaking

* None.

##### Enhancements

* None.

##### Bug Fixes

* Fix typo in `FatalErrorMessageRule`.  
  [Alexander Lash](https://github.com/abl)

* Don't trigger an `extension_access_modifier` violation when all extension
  members are `open`, as `open extension` is not supported by Swift.  
  [Marcelo Fabri](https://github.com/marcelofabri)
  [#1629](https://github.com/realm/SwiftLint/issues/1629)

* Don't trigger a `vertical_parameter_alignment_on_call` violation when
  trailing closures are used.  
  [Marcelo Fabri](https://github.com/marcelofabri)
  [#1635](https://github.com/realm/SwiftLint/issues/1635)

* Make `vertical_parameter_alignment_on_call` more flexible when multiline
  parameters are used.  
  [Marcelo Fabri](https://github.com/marcelofabri)
  [#1630](https://github.com/realm/SwiftLint/issues/1630)
  [#1643](https://github.com/realm/SwiftLint/issues/1643)

* Use the directory's `.swiftlint.yml` when `--path` is used.  
  [Marcelo Fabri](https://github.com/marcelofabri)
  [#1631](https://github.com/realm/SwiftLint/issues/1631)

## 0.20.0: Liquid Fabric Softener

##### Breaking

* None.

##### Enhancements

* Detect more violations of `force_unwrapping` when using subscripts.  
  [Otávio Lima](https://github.com/otaviolima)

* Match `(Void)` as return type in the `void_return` rule.  
  [Anders Hasselqvist](https://github.com/nevil)

* Add `multiline_parameters` opt-in rule that warns to either keep
  all the parameters of a method or function on the same line,
  or one per line.  
  [Ornithologist Coder](https://github.com/ornithocoder)

* Update `function_parameter_count` rule to ignore overridden methods.  
  [Markus Gasser](https://github.com/frenetisch-applaudierend)
  [#1562](https://github.com/realm/SwiftLint/issues/1562)

* Skip files with valid cache & no violations when auto correcting.  
  [Marcelo Fabri](https://github.com/marcelofabri)
  [#1554](https://github.com/realm/SwiftLint/issues/1554)

* Don't trigger violations from the `private_unit_test` rule when a method has
  parameters.  
  [Marcelo Fabri](https://github.com/marcelofabri)
  [#1532](https://github.com/realm/SwiftLint/issues/1532)

* Don't trigger violations from the `discarded_notification_center_observer`
  rule when the observer is being returned from a function that is not marked
  as `@discardableResult`.  
  [Marcelo Fabri](https://github.com/marcelofabri)
  [#1525](https://github.com/realm/SwiftLint/issues/1525)

* Add `extension_access_modifier` opt-in rule validating that if all the
  declarations in a given extension have the same Access Control Level, the ACL
  keyword should be applied to the top-level extension.  
  [Marcelo Fabri](https://github.com/marcelofabri)
  [#1546](https://github.com/realm/SwiftLint/issues/1546)

* Add `vertical_parameter_alignment_on_call` opt-in rule that validates that
  parameters are vertically aligned on a method call.  
  [Marcelo Fabri](https://github.com/marcelofabri)
  [#1037](https://github.com/realm/SwiftLint/issues/1037)

* Add `code_literal` and `image_literal` boolean configuration options to
  `object_literal` rule. They allow to only check for one or the other
  literal type instead of both together.  
  [Cihat Gündüz](https://github.com/Dschee)
  [#1587](https://github.com/realm/SwiftLint/issues/1587)

##### Bug Fixes

* Fix false positive in `empty_enum_arguments` rule when calling methods.  
  [Marcelo Fabri](https://github.com/marcelofabri)
  [#1597](https://github.com/realm/SwiftLint/issues/1597)

* Fix crash in `unused_closure_parameter` rule when using unicode identifiers.  
  [Woo-Sik Byun](https://github.com/woosiki)
  [Marcelo Fabri](https://github.com/marcelofabri)

* Fix two false positives in `force_unwrapping` rule.  
  [Otávio Lima](https://github.com/otaviolima)
  [#614](https://github.com/realm/SwiftLint/issues/614)
  [#977](https://github.com/realm/SwiftLint/issues/977)
  [#1614](https://github.com/realm/SwiftLint/issues/1614)

* Fix custom rules not working correctly with comment commands.  
  [JP Simard](https://github.com/jpsim)
  [#1558](https://github.com/realm/SwiftLint/issues/1558)

* Fix incorrectly using configuration files named `.swiftlint.yml` when they are
  located in the same directory as a differently-named, user-provided custom
  configuration file.  
  [JP Simard](https://github.com/jpsim)
  [#1531](https://github.com/realm/SwiftLint/issues/1531)

* Fix `empty_count` rule false positive in words that include "count".  
  [Marcelo Fabri](https://github.com/marcelofabri)
  [#1622](https://github.com/realm/SwiftLint/issues/1622)

* Use `validates_start_with_lowercase` key when decoding configurations for
  `generic_type_name`, `identifier_name` and `type_name` rules. This key was
  used on the docs, but internally `validates_start_lowercase` was used.  
  [Marcelo Fabri](https://github.com/marcelofabri)
  [#1626](https://github.com/realm/SwiftLint/issues/1626)

## 0.19.0: Coin-Operated Machine

##### Breaking

* Remove support for Swift 2.  
  [Marcelo Fabri](https://github.com/marcelofabri)
  [#1453](https://github.com/realm/SwiftLint/issues/1453)

* Remove `missing_docs` and `valid_docs` rules since
  they were already disabled.  
  [Marcelo Fabri](https://github.com/marcelofabri)
  [#1453](https://github.com/realm/SwiftLint/issues/1453)

* Add `modificationDate(forFileAtPath:)` function requirement to
  `LintableFileManager` protocol.  
  [Victor Pimentel](https://github.com/victorpimentel)

* Several breaking changes to `LinterCache`.  
  [Victor Pimentel](https://github.com/victorpimentel)
  [JP Simard](https://github.com/jpsim)

* Remove `Configuration.hash` property.  
  [Victor Pimentel](https://github.com/victorpimentel)

* Rename `ConditionalReturnsOnNewline` struct to
  `ConditionalReturnsOnNewlineRule` to match rule naming conventions.  
  [JP Simard](https://github.com/jpsim)

##### Enhancements

* Cache linter results for files unmodified since the previous linter run.  
  [Victor Pimentel](https://github.com/victorpimentel)
  [JP Simard](https://github.com/jpsim)
  [Marcelo Fabri](https://github.com/marcelofabri)
  [#1184](https://github.com/realm/SwiftLint/issues/1184)
  [#1550](https://github.com/realm/SwiftLint/issues/1550)

* Add opt-in configurations to `generic_type_name`, `identifier_name` and
  `type_name` rules to allow excluding non-alphanumeric characters and names
  that start with uppercase.  
  [Javier Hernández](https://github.com/jaherhi)
  [#541](https://github.com/realm/SwiftLint/issues/541)

* Adds support for `excluded` in custom rules to exclude files.  
  [Nigel Flack](https://github.com/nigelflack)
  [#1437](https://github.com/realm/SwiftLint/issues/1437)

* Make `trailing_comma` rule autocorrectable.  
  [Samuel Susla](https://github.com/sammy-SC)
  [Jeremy David Giesbrecht](https://github.com/SDGGiesbrecht)
  [#1326](https://github.com/realm/SwiftLint/issues/1326)

* Added `no_extension_access_modifier` opt-in rule to disallow access modifiers
  completely, à la SE-0119.  
  [Jose Cheyo Jimenez](https://github.com/masters3d)
  [#1457](https://github.com/realm/SwiftLint/issues/1457)

* Add lowercase and missing colon checks to the `mark` rule.  
  [Jason Moore](https://github.com/xinsight)

* Improve violation reason wording in `function_body_length`,
  `large_type`, and `type_body_length` rules.  
  [ultimatedbz](https://github.com/ultimatedbz)

* Add `explicit_top_level_acl` opt-in rule that validates that all top
  level declarations should explicitly be marked with an Access Control
  Level (`private`, `fileprivate`, `internal`, `public` or `open`).  
  [J. Cheyo Jimenez](https://github.com/masters3d)
  [Marcelo Fabri](https://github.com/marcelofabri)
  [#58](https://github.com/realm/SwiftLint/issues/58)

* Add `implicit_return` opt-in rule that warns against using the `return`
  keyword when it can be omitted inside closures.  
  [Marcelo Fabri](https://github.com/marcelofabri)
  [#1194](https://github.com/realm/SwiftLint/issues/1194)

* Add option to `unused_optional_binding` rule to ignore `try?`
  in `guard` statements.  
  [Sega-Zero](https://github.com/Sega-Zero)
  [#1432](https://github.com/realm/SwiftLint/issues/1432)

* Add `empty_enum_arguments` correctable rule that warns against using
  silent associated values inside a `case`.  
  [Marcelo Fabri](https://github.com/marcelofabri)
  [#1425](https://github.com/realm/SwiftLint/issues/1425)
  [#1549](https://github.com/realm/SwiftLint/issues/1549)

* Remove `file.zip` from the `Pods` directory when installing SwiftLint via
  CocoaPods.  
  [Hesham Salman](https://github.com/heshamsalman)
  [#1507](https://github.com/realm/SwiftLint/issues/1507)

* Add `protocol_property_accessors_order` correctable rule that validates
  that the order of accessors is `get set` when declaring variables
  in protocols.  
  [Marcelo Fabri](https://github.com/marcelofabri)
  [#1504](https://github.com/realm/SwiftLint/issues/1504)

* Make `Region` & `Command` structs conform to `Equatable`.  
  [JP Simard](https://github.com/jpsim)

* Make `closure_spacing` a `CorrectableRule`.  
  [J. Cheyo Jimenez](https://github.com/masters3d)

##### Bug Fixes

* `emoji` and `checkstyle` reporter output report sorted by file name.  
  [norio-nomura](https://github.com/norio-nomura)
  [#1429](https://github.com/realm/SwiftLint/issues/1429)

* Prevent false positive in `shorthand_operator` rule.  
  [sammy-SC](https://github.com/sammy-SC)
  [#1254](https://github.com/realm/SwiftLint/issues/1254)

* Fix typo in `DiscardedNotificationCenterObserverRule`.  
  [Spencer Kaiser](https://github.com/spencerkaiser)

* Fix `empty_parameters` rule with Swift 3.  
  [Marcelo Fabri](https://github.com/marcelofabri)
  [#1460](https://github.com/realm/SwiftLint/issues/1460)

* Prevent triggering `redundant_optional_initialization` rule
  on a `lazy var` since it needs initialization.  
  [Marcelo Fabri](https://github.com/marcelofabri)
  [#1334](https://github.com/realm/SwiftLint/issues/1334)

* Fix `ignores_case_statements` key in `cyclomatic_complexity` description.  
  [Jeff Blagdon](https://github.com/jefflovejapan)
  [#1434](https://github.com/realm/SwiftLint/issues/1434)

* Fall back to reporting violations on line `1` if no line was provided for the
  violation's location, ensuring Xcode always displays the warning or error.  
  [rjhodge](https://github.com/rjhodge)
  [JP Simard](https://github.com/jpsim)
  [#1520](https://github.com/realm/SwiftLint/issues/1520)

* Fix crash or incorrect violation location with strings including multi-byte
  unicode characters.  
  [Marcelo Fabri](https://github.com/marcelofabri)
  [#1006](https://github.com/realm/SwiftLint/issues/1006)

* Fix false positive in `syntactic_sugar` rule when using nested types named
  `Optional`, `ImplicitlyUnwrappedOptional`, `Array` or `Dictionary`.  
  [Marcelo Fabri](https://github.com/marcelofabri)
  [#1508](https://github.com/realm/SwiftLint/issues/1508)

* Fix false positives in `prohibited_super_call` & `overridden_super_call` rules
  where calls to `super` were done in nested scopes such as `defer` blocks.  
  [JP Simard](https://github.com/jpsim)
  [#1301](https://github.com/realm/SwiftLint/issues/1301)

* Fix non-root configurations logging configuration warnings more than once.  
  [JP Simard](https://github.com/jpsim)
  [#949](https://github.com/realm/SwiftLint/issues/949)

* Fix some overlapping `// swiftlint` commands not being applied.  
  [JP Simard](https://github.com/jpsim)
  [#1388](https://github.com/realm/SwiftLint/issues/1388)

## 0.18.1: Misaligned Drum

##### Breaking

* None.

##### Enhancements

* None.

##### Bug Fixes

* Compile releases in the 'Release' configuration rather than 'Debug'.

## 0.18.0: Misaligned Drum

##### Breaking

* Replace YamlSwift with Yams. SwiftLint no longer includes YamlSwift. If your
  project implicitly depends on YamlSwift, you need to modify it to depend on
  YamlSwift explicitly.  
  [norio-nomura](https://github.com/norio-nomura)
  [#1412](https://github.com/realm/SwiftLint/issues/1412)

* Yams interprets YAML more strictly than YamlSwift, so if your YAML
  configurations previously worked with SwiftLint but didn't fully conform to
  the YAML 1.2 standard, you'll need to fix those validation errors.
  For example:
  ```yaml
  custom_rules:
    wrong_regex:
      name: "wrong regex"
      regex: "((assert|precondition)\(false)" # '\' in "" means escape sequence
    strict_regex:
      name: "strict regex"
      regex: '((assert|precondition)\(false)' # Use single quotes
  ```

##### Enhancements

* Support compiling with Xcode 8.3 and Swift 3.1.  
  [Keith Smiley](https://github.com/keith)

* Fix false positives on `for_where` rule and skip violation on
  complex conditions.  
  [Marcelo Fabri](https://github.com/marcelofabri)
  [#1387](https://github.com/realm/SwiftLint/issues/1387)

* Print YAML configuration errors in locatable format compatible with Xcode's
  Issue Navigator.  
  ![](https://cloud.githubusercontent.com/assets/33430/24688866/f18d40f4-19fd-11e7-8f17-72f1fca20406.png)

##### Bug Fixes

* Fix --lenient enforcement not being applied to all violations.  
  [aaroncrespo](https://github.com/aaroncrespo)
  [#1391](https://github.com/realm/SwiftLint/issues/1391)

* Fix false positives in `unused_optional_binding` rule.  
  [Daniel Rodríguez Troitiño](https://github.com/drodriguez)
  [#1376](https://github.com/realm/SwiftLint/issues/1376)

* Fix false positives in `redundant_discardable_let` rule.  
  [Jeremy David Giesbrecht](https://github.com/SDGGiesbrecht)
  [#1415](https://github.com/realm/SwiftLint/issues/1415)

## 0.17.0: Extra Rinse Cycle

##### Breaking

* `variable_name` rule (`VariableNameRule`) is now `identifier_name`
  (`IdentifierNameRule`) as it validates other identifiers as well.  
  [Marcelo Fabri](https://github.com/marcelofabri)
  [#663](https://github.com/realm/SwiftLint/issues/663)

* Fix `sorted_imports` rule to sort ignoring case.  
  [Keith Smiley](https://github.com/keith)
  [#1185](https://github.com/realm/SwiftLint/issues/1185)

* Temporarily disable cache when linting. This will be re-enabled in a future
  version after important cache-related issues have been addressed.  
  [Marcelo Fabri](https://github.com/marcelofabri)

##### Enhancements

* Add `implicitly_unwrapped_optional` opt-in rule that warns against using
  implicitly unwrapped optionals, except cases when this IUO is an IBOutlet.  
  [Siarhei Fedartsou](https://github.com/SiarheiFedartsou)
  [#56](https://github.com/realm/SwiftLint/issues/56)

* Performance improvements to `generic_type_name`,
  `redundant_nil_coalescing`, `mark`, `first_where` and
  `vertical_whitespace` rules.  
  [Marcelo Fabri](https://github.com/marcelofabri)

* Add `discarded_notification_center_observer` rule that warns when the result
  of `NotificationCenter.addObserver(forName:object:queue:using:)` is not stored
  so it can be removed later.  
  [Marcelo Fabri](https://github.com/marcelofabri)
  [#1062](https://github.com/realm/SwiftLint/issues/1062)

* Add `notification_center_detachment` rule that warns against an object
  removing itself from `NotificationCenter` in an unsafe location.  
  [Marcelo Fabri](https://github.com/marcelofabri)
  [#1061](https://github.com/realm/SwiftLint/issues/1061)

* Accept `AnyObject` and `NSObjectProtocol` in `class_delegate_protocol`.  
  [Jon Shier](https://github.com/jshier)
  [#1261](https://github.com/realm/SwiftLint/issues/1261)

* Add `ignores_function_declarations` and `ignores_comments` as options to
  `LineLengthRule`.  
  [Michael L. Welles](https://github.com/mlwelles)
  [#598](https://github.com/realm/SwiftLint/issues/598)
  [#975](https://github.com/realm/SwiftLint/issues/975)

* Add `for_where` rule that validates that `where` is used in a `for` loop
  instead of a single `if` expression inside the loop.  
  [Marcelo Fabri](https://github.com/marcelofabri)
  [#1228](https://github.com/realm/SwiftLint/issues/1228)

* `unused_enumerated` rule now warns when only the index is being used.
  You should use `.indices` instead of `.enumerated()` in this case.  
  [Marcelo Fabri](https://github.com/marcelofabri)
  [#1278](https://github.com/realm/SwiftLint/issues/1278)

* Add `ignores_case_statements` as option to `CyclomaticComplexityRule`.  
  [Michael L. Welles](https://github.com/mlwelles)
  [#1298](https://github.com/realm/SwiftLint/issues/1298)

* Add correctable `redundant_discardable_let` rule that warns when
  `let _ = foo()` is used to discard a result from a function instead of
  `_ = foo()`.  
  [Marcelo Fabri](https://github.com/marcelofabri)
  [#1232](https://github.com/realm/SwiftLint/issues/1232)

* Accept global and local variables in `implicit_getter` rule.  
  [Marcelo Fabri](https://github.com/marcelofabri)

* Add `--enabled` (or `-e`) switch to the `rules` CLI command, to only display
  enabled rules.  
  [Natan Rolnik](https://github.com/NatanRolnik)
  [#1270](https://github.com/realm/SwiftLint/issues/1270)

* Now `nesting` rule can be configured with a type and statement level.  
  [Hayashi Tatsuya](https://github.com/sora0077)
  [#1318](https://github.com/realm/SwiftLint/issues/1318)

* Add `explicit_type_interface` opt-in rule that validates that the properties
  have an explicit type interface.  
  [Kim de Vos](https://github.com/kimdv)

* Add `--lenient` CLI option to `lint` command. Facilitates running a lint task
  that doesn't fail a pipeline of other tasks.  
  [aaroncrespo](https://github.com/aaroncrespo)
  [#1322](https://github.com/realm/SwiftLint/issues/1322)

* Add `fatal_error_message` opt-in rule that validates that `fatalError()` calls
  have a message.  
  [Kim de Vos](https://github.com/kimdv)
  [#1348](https://github.com/realm/SwiftLint/issues/1348)

##### Bug Fixes

* Fix crashes when accessing cached regular expressions when linting in
  parallel.  
  [JP Simard](https://github.com/jpsim)
  [#1344](https://github.com/realm/SwiftLint/issues/1344)

* Fix a false positive on `large_tuple` rule when using closures.  
  [Marcelo Fabri](https://github.com/marcelofabri)
  [#1234](https://github.com/realm/SwiftLint/issues/1234)

* Fix `force_unwrap` false positive for bool negation.  
  [Aaron McTavish](https://github.com/aamctustwo)
  [#918](https://github.com/realm/SwiftLint/issues/918)

* Fix false positive and wrong correction on `number_separator` rule.  
  [Marcelo Fabri](https://github.com/marcelofabri)
  [#1242](https://github.com/realm/SwiftLint/issues/1242)

* Retain closure parameter types when they are specified during autocorrect.  
  [Allen Zeng](https://github.com/allen-zeng)
  [#1175](https://github.com/realm/SwiftLint/issues/1175)

* Fix `redundant_void_return` matches if return type starts with Void~.  
  [Hayashi Tatsuya](https://github.com/sora0077)

* Ignore `unused_closure_parameter` rule on closures that are called inline.  
  [Marcelo Fabri](https://github.com/marcelofabri)
  [#1161](https://github.com/realm/SwiftLint/issues/1161)

* Disable `valid_docs` and `missing_docs` rules when running in Swift 2.3 or
  later as they have not been updated to work with those versions of Swift.
  Both rules are now opt-in because of this.  
  [JP Simard](https://github.com/jpsim)
  [#728](https://github.com/realm/SwiftLint/issues/728)

* Fix false positive on `large_tuple` rule when using generics inside a tuple.  
  [Marcelo Fabri](https://github.com/marcelofabri)
  [#1257](https://github.com/realm/SwiftLint/issues/1257)

* Make `ASTRule` default implementation to navigate through the substructure
  even if its children are from a different kind. This fixes some violations not
  being reported in some contexts.  
  [Marcelo Fabri](https://github.com/marcelofabri)
  [#1237](https://github.com/realm/SwiftLint/issues/1237)

* Reimplement `switch_case_on_newline` rule to be an `ASTRule` and be more
  reliable, fixing some false negatives and false positives.  
  [Marcelo Fabri](https://github.com/marcelofabri)
  [#1268](https://github.com/realm/SwiftLint/issues/1268)

* Fix `closure_end_indentation` rule false positive when using single-line
  closures.  
  [Marcelo Fabri](https://github.com/marcelofabri)
  [#1216](https://github.com/realm/SwiftLint/issues/1216)

* Fix `todo` rule messages when the comment is not on a new line.  
  [Marcelo Fabri](https://github.com/marcelofabri)
  [#1304](https://github.com/realm/SwiftLint/issues/1304)

* Fix false negative on `unused_closure_parameter` rule.  
  [Hayashi Tatsuya](https://github.com/sora0077)

* Fix `checkstyle` report format.  
  [Yuki Oya](https://github.com/YukiOya)

## 0.16.1: Commutative Fabric Sheets

##### Breaking

* None.

##### Enhancements

* Improve `unused_optional_binding` rule on tuples check.  
  [Rafael Machado](https://github.com/rakaramos)

* Update `variable_name` to ignore overrides.  
  [Aaron McTavish](https://github.com/aamctustwo)
  [#1169](https://github.com/realm/SwiftLint/issues/1169)

* Update `number_separator` rule to allow for specifying
  minimum length of fraction.  
  [Bjarke Søndergaard](https://github.com/bjarkehs)
  [#1200](https://github.com/realm/SwiftLint/issues/1200)

* Update `legacy_constant` rule to support `CGFloat.pi` and `Float.pi`.  
  [Aaron McTavish](https://github.com/aamctustwo)
  [#1198](https://github.com/realm/SwiftLint/issues/1198)

##### Bug Fixes

* Fix false positives on `shorthand_operator` rule.  
  [Marcelo Fabri](https://github.com/marcelofabri)
  [#1156](https://github.com/realm/SwiftLint/issues/1156)
  [#1163](https://github.com/realm/SwiftLint/issues/1163)

* Fix false positive on `redundant_optional_initialization` rule.  
  [Marcelo Fabri](https://github.com/marcelofabri)
  [#1159](https://github.com/realm/SwiftLint/issues/1159)

* Fix false positive on `operator_usage_whitespace` rule with decimal
  literals in exponent format.  
  [Marcelo Fabri](https://github.com/marcelofabri)
  [#1153](https://github.com/realm/SwiftLint/issues/1153)

* Fix `excluded` configuration not excluding files.  
  [Marcelo Fabri](https://github.com/marcelofabri)
  [#1166](https://github.com/realm/SwiftLint/issues/1166)

* Disable commutative operations on `shorthand_operator` rule.  
  [Marcelo Fabri](https://github.com/marcelofabri)
  [#1182](https://github.com/realm/SwiftLint/issues/1182)
  [#1183](https://github.com/realm/SwiftLint/issues/1183)
  [#1211](https://github.com/realm/SwiftLint/issues/1211)

* Fix crash when running in a Sandboxed environment, which also fixes Homebrew
  distribution. Set the `SWIFTLINT_SWIFT_VERSION` environment variable to either
  `2` or `3` to force that operation mode, bypassing the Swift version
  determined from SourceKit.  
  [JP Simard](https://github.com/jpsim)

## 0.16.0: Maximum Energy Efficiency Setting

##### Breaking

* Several API breaking changes were made to conform to the Swift 3 API Design
  Guidelines. We apologize for any inconvenience this may have caused.

##### Enhancements

* Speed up linting by caching linter results across invocations.  
  [Marcelo Fabri](https://github.com/marcelofabri)
  [#868](https://github.com/realm/SwiftLint/issues/868)

* Speed up linting by processing multiple files and rules concurrently.  
  [JP Simard](https://github.com/jpsim)
  [#1077](https://github.com/realm/SwiftLint/issues/1077)

* Make many operations in SwiftLintFramework safe to call in multithreaded
  scenarios, including accessing `Linter.styleViolations`.  
  [JP Simard](https://github.com/jpsim)
  [#1077](https://github.com/realm/SwiftLint/issues/1077)

* Permit unsigned and explicitly-sized integer types in `valid_ibinspectable`  
  [Daniel Duan](https://github.com/dduan)

* Make `nimble_operator` rule correctable.  
  [Vojta Stavik](https://github.com/VojtaStavik)

* Add `vertical_parameter_alignment` rule that checks if parameters are
  vertically aligned for multi-line function declarations.  
  [Marcelo Fabri](https://github.com/marcelofabri)
  [#1033](https://github.com/realm/SwiftLint/issues/1033)

* Add more helpful reason strings to TrailingCommaRule.  
  [Matt Rubin](https://github.com/mattrubin)

* Add `class_delegate_protocol` rule that warns against protocol declarations
  that aren't marked as `: class` or `@objc`.  
  [Marcelo Fabri](https://github.com/marcelofabri)
  [#1039](https://github.com/realm/SwiftLint/issues/1039)

* Add correctable `redundant_optional_initialization` rule that warns against
  initializing optional variables with `nil`.  
  [Marcelo Fabri](https://github.com/marcelofabri)
  [#1052](https://github.com/realm/SwiftLint/issues/1052)

* `redundant_nil_coalescing` rule is now correctable.  
  [Marcelo Fabri](https://github.com/marcelofabri)

* Make `number_separator` rule correctable.  
  [Marcelo Fabri](https://github.com/marcelofabri)

* `empty_parentheses_with_trailing_closure` rule is now correctable.  
  [Marcelo Fabri](https://github.com/marcelofabri)

* Add correctable `redundant_void_return` rule that warns against
  explicitly adding `-> Void` to functions.  
  [Marcelo Fabri](https://github.com/marcelofabri)
  [#1066](https://github.com/realm/SwiftLint/issues/1066)

* Add an opt-in rule that enforces alphabetical sorting of imports.  
  [Scott Berrevoets](https://github.com/sberrevoets)
  [#900](https://github.com/realm/SwiftLint/issues/900)

* `type_name` rule forces enum values to be UpperCamelCase again
  when used with Swift 2.3.  
  [Marcelo Fabri](https://github.com/marcelofabri)
  [#1090](https://github.com/realm/SwiftLint/issues/1090)

* Make `weak_delegate` rule ignore computed properties.  
  [Rafael Machado](https://github.com/rakaramos)
  [#1089](https://github.com/realm/SwiftLint/issues/1089)

* Add `object_literal` opt-in rule that warns against using image and color
  inits that can be replaced for `#imageLiteral` or `#colorLiteral` in
  Swift 3.  
  [Marcelo Fabri](https://github.com/marcelofabri)
  [#1060](https://github.com/realm/SwiftLint/issues/1060)

* Now `number_separator` rule can be configured with a minimum length.  
  [Marcelo Fabri](https://github.com/marcelofabri)
  [#1109](https://github.com/realm/SwiftLint/issues/1109)

* Add `compiler_protocol_init` rule that flags usage of initializers
  declared in protocols used by the compiler such as `ExpressibleByArrayLiteral`
  that shouldn't be called directly. Instead, you should use a literal anywhere
  a concrete type conforming to the protocol is expected by the context.  
  [Marcelo Fabri](https://github.com/marcelofabri)
  [#1096](https://github.com/realm/SwiftLint/issues/1096)

* Add `large_tuple` configurable rule that validates that tuples shouldn't
  have too many members.  
  [Marcelo Fabri](https://github.com/marcelofabri)
  [#1065](https://github.com/realm/SwiftLint/issues/1065)

* Add `generic_type_name` rule that validates generic constraint type names.  
  [Marcelo Fabri](https://github.com/marcelofabri)
  [#51](https://github.com/realm/SwiftLint/issues/51)

* Update `vertical_whitespace` rule to allow configuration of the number of
  consecutive empty lines before a violation using `max_empty_lines`.
  The default value is still 1 line.  
  [Aaron McTavish](https://github.com/aamctustwo)
  [#769](https://github.com/realm/SwiftLint/issues/769)

* Add check to ignore urls in `line_length` rule when `ignores_urls`
  configuration is enabled.  
  [Javier Hernández](https://github.com/jaherhi)
  [#384](https://github.com/realm/SwiftLint/issues/384)

* Add `shorthand_operator` rule that validates that shorthand operators should
  be used when possible.  
  [Marcelo Fabri](https://github.com/marcelofabri)
  [#902](https://github.com/realm/SwiftLint/issues/902)

* Allow specifying a `swiftlint_version` configuration key which will log a
  warning if the current running version of SwiftLint is different than this
  value.  
  [JP Simard](https://github.com/jpsim)
  [#221](https://github.com/realm/SwiftLint/issues/221)

* Add internal support for deprecated rule aliases.  
  [Marcelo Fabri](https://github.com/marcelofabri)
  [#973](https://github.com/realm/SwiftLint/issues/973)

* Add `unused_optional_binding` rule that will check for optional bindings
  not being used.  
  [Rafael Machado](https://github.com/rakaramos)
  [#1116](https://github.com/realm/SwiftLint/issues/1116)

##### Bug Fixes

* Ignore close parentheses on `vertical_parameter_alignment` rule.  
  [Marcelo Fabri](https://github.com/marcelofabri)
  [#1042](https://github.com/realm/SwiftLint/issues/1042)

* `syntactic_sugar` rule now doesn't flag declarations that can't be fixed.  
  [Marcelo Fabri](https://github.com/marcelofabri)
  [#928](https://github.com/realm/SwiftLint/issues/928)

* Fix false positives on `closure_parameter_position` and
  `unused_closure_parameter` rules with Swift 2.3.  
  [Marcelo Fabri](https://github.com/marcelofabri)
  [#1019](https://github.com/realm/SwiftLint/issues/1019)

* Fix crash on `trailing_comma` rule with Swift 2.3.  
  [Marcelo Fabri](https://github.com/marcelofabri)
  [#921](https://github.com/realm/SwiftLint/issues/921)

* Fix out of range exception in `AttributesRule`.  
  [JP Simard](https://github.com/jpsim)
  [#1105](https://github.com/realm/SwiftLint/issues/1105)

* Fix `variable_name` and `type_name` rules on Linux.  
  [Marcelo Fabri](https://github.com/marcelofabri)

* Fix linting directories with names ending with `.swift`.  
  [JP Simard](https://github.com/jpsim)

* Fix running `swiftlint version` when building with Swift Package Manager.  
  [Marcelo Fabri](https://github.com/marcelofabri)
  [#1045](https://github.com/realm/SwiftLint/issues/1045)

* Fix false positive on `vertical_parameter_alignment` rule when breaking line
  in a default parameter declaration.  
  [Marcelo Fabri](https://github.com/marcelofabri)
  [#1129](https://github.com/realm/SwiftLint/issues/1129)

## 0.15.0: Hand Washable Holiday Linens 🎄

##### Breaking

* `line_length` rule now has a default value of `120` for warnings.  
  [Marcelo Fabri](https://github.com/marcelofabri)
  [#1008](https://github.com/realm/SwiftLint/issues/1008)

##### Enhancements

* Add `closure_end_indentation` opt-in rule that validates closure closing
  braces according to these rules:
  * If the method call has chained breaking lines on each method
    (`.` is on a new line), the closing brace should be vertically aligned
    with the `.`.
  * Otherwise, the closing brace should be vertically aligned with
    the beginning of the statement in the first line.  

  [Marcelo Fabri](https://github.com/marcelofabri)
  [#326](https://github.com/realm/SwiftLint/issues/326)

* `operator_usage_whitespace` rule is now correctable.  
  [Marcelo Fabri](https://github.com/marcelofabri)

* `implicit_getter` and `mark` rule performance improvements.  
  [Marcelo Fabri](https://github.com/marcelofabri)

* HTML reports now display a relative path to files.  
  [Jamie Edge](https://github.com/JamieEdge)

* `colon` rule now validates colon position in dictionaries too. You can disable
  this new validation with the `apply_to_dictionaries` configuration.  
  [Marcelo Fabri](https://github.com/marcelofabri)
  [#603](https://github.com/realm/SwiftLint/issues/603)

* Add `first_where` opt-in rule that warns against using
  `.filter { /* ... */ }.first` in collections, as
  `.first(where: { /* ... */ })` is often more efficient.  
  [Marcelo Fabri](https://github.com/marcelofabri)
  [#1005](https://github.com/realm/SwiftLint/issues/1005)

##### Bug Fixes

* `FunctionParameterCountRule` also ignores generic initializers.  
  [Mauricio Hanika](https://github.com/mAu888)

* Grammar checks.  
  [Michael Helmbrecht](https://github.com/mrh-is)

* Fix the validity and styling of the HTML reporter.  
  [Jamie Edge](https://github.com/JamieEdge)

* Fix false positive in `empty_parentheses_with_trailing_closure` rule.  
  [Marcelo Fabri](https://github.com/marcelofabri)
  [#1021](https://github.com/realm/SwiftLint/issues/1021)

* Fix false positive in `switch_case_on_newline` when switching
  over a selector.  
  [Marcelo Fabri](https://github.com/marcelofabri)
  [#1020](https://github.com/realm/SwiftLint/issues/1020)

* Fix crash in `closure_parameter_position` rule.  
  [Marcelo Fabri](https://github.com/marcelofabri)
  [#1026](https://github.com/realm/SwiftLint/issues/1026)

* Fix false positive in `operator_usage_whitespace` rule when
  using image literals.  
  [Marcelo Fabri](https://github.com/marcelofabri)
  [#1028](https://github.com/realm/SwiftLint/issues/1028)

## 0.14.0: Super Awesome Retractable Drying Rack

##### Breaking

* SwiftLint now requires Xcode 8.x and Swift 3.x to build.
  APIs have not yet been adapted to conform to the Swift 3 API Design
  Guidelines but will shortly.  
  [JP Simard](https://github.com/jpsim)
  [Norio Nomura](https://github.com/norio-nomura)

##### Enhancements

* Now builds and passes most tests on Linux using the Swift Package Manager with
  Swift 3. This requires `libsourcekitdInProc.so` to be built and located in
  `/usr/lib`, or in another location specified by the `LINUX_SOURCEKIT_LIB_PATH`
  environment variable. A preconfigured Docker image is available on Docker Hub
  by the ID of `norionomura/sourcekit:302`.  
  [JP Simard](https://github.com/jpsim)
  [Norio Nomura](https://github.com/norio-nomura)
  [#732](https://github.com/realm/SwiftLint/issues/732)

* Add `dynamic_inline` rule to discourage combination of `@inline(__always)`
  and `dynamic` function attributes.  
  [Daniel Duan](https://github.com/dduan)

* Add `number_separator` opt-in rule that enforces that underscores are
  used as thousand separators in large numbers.  
  [Marcelo Fabri](https://github.com/marcelofabri)
  [#924](https://github.com/realm/SwiftLint/issues/924)

* Add `file_header` opt-in rule that warns when a file contains a
  copyright comment header, such as the one Xcode adds by default.  
  [Marcelo Fabri](https://github.com/marcelofabri)
  [#844](https://github.com/realm/SwiftLint/issues/844)

* `FunctionParameterCountRule` now ignores initializers.  
  [Denis Lebedev](https://github.com/garnett)
  [#544](https://github.com/realm/SwiftLint/issues/544)

* Add `EmojiReporter`: a human friendly reporter.  
  [Michał Kałużny](https://github.com/justMaku)

* Add `redundant_string_enum_value` rule that warns against String enums
  with redundant value assignments.  
  [Marcelo Fabri](https://github.com/marcelofabri)
  [#946](https://github.com/realm/SwiftLint/issues/946)

* Add `attributes` opt-in rule which validates if an attribute (`@objc`,
  `@IBOutlet`, `@discardableResult`, etc) is in the right position:
    - If the attribute is `@IBAction` or `@NSManaged`, it should always be on
    the same line as the declaration
    - If the attribute has parameters, it should always be on the line above
    the declaration
    - Otherwise:
      - if the attribute is applied to a variable, it should be on the same line
      - if it's applied to a type or function, it should be on the line above
      - if it's applied to an import (the only option is `@testable import`),
      it should be on the same line.
  You can also configure what attributes should be always on a new line or on
  the same line as the declaration with the `always_on_same_line` and
  `always_on_line_above` keys.  

  [Marcelo Fabri](https://github.com/marcelofabri)
  [#846](https://github.com/realm/SwiftLint/issues/846)

* Add `empty_parentheses_with_trailing_closure` rule that checks for
  empty parentheses after method call when using trailing closures.  
  [Marcelo Fabri](https://github.com/marcelofabri)
  [#885](https://github.com/realm/SwiftLint/issues/885)

* Add `closure_parameter_position` rule that validates that closure
  parameters are in the same line as the opening brace.  
  [Marcelo Fabri](https://github.com/marcelofabri)
  [#931](https://github.com/realm/SwiftLint/issues/931)

* `type_name` rule now validates `typealias` and `associatedtype` too.  
  [Marcelo Fabri](https://github.com/marcelofabri)
  [#49](https://github.com/realm/SwiftLint/issues/49)
  [#956](https://github.com/realm/SwiftLint/issues/956)

* Add `ProhibitedSuperRule` opt-in rule that warns about methods calling
  to super that should not, for example `UIViewController.loadView()`.  
  [Aaron McTavish](https://github.com/aamctustwo)
  [#970](https://github.com/realm/SwiftLint/issues/970)

* Add correctable `void_return` rule to validate usage of `-> Void`
  over `-> ()`.  
  [Marcelo Fabri](https://github.com/marcelofabri)
  [JP Simard](https://github.com/jpsim)
  [#964](https://github.com/realm/SwiftLint/issues/964)

* Add correctable `empty_parameters` rule to validate usage of `() -> `
  over `Void -> `.  
  [Marcelo Fabri](https://github.com/marcelofabri)
  [#573](https://github.com/realm/SwiftLint/issues/573)

* Add `operator_usage_whitespace` opt-in rule to validate that operators are
  surrounded by a single whitespace when they are being used.  
  [Marcelo Fabri](https://github.com/marcelofabri)
  [#626](https://github.com/realm/SwiftLint/issues/626)

* Add `unused_closure_parameter` correctable rule that validates if all closure
  parameters are being used. If a parameter is unused, it should be replaced by
  `_`.  
  [Marcelo Fabri](https://github.com/marcelofabri)
  [JP Simard](https://github.com/jpsim)
  [#982](https://github.com/realm/SwiftLint/issues/982)

* Add `unused_enumerated` rule that warns against unused indexes when using
  `.enumerated()` on a for loop, e.g. `for (_, foo) in bar.enumerated()`.  
  [Marcelo Fabri](https://github.com/marcelofabri)
  [#619](https://github.com/realm/SwiftLint/issues/619)

##### Bug Fixes

* Fix `weak_delegate` rule reporting a violation for variables containing
  but not ending in `delegate`.  
  [Phil Webster](https://github.com/philwebster)

* Fix `weak_delegate` rule reporting a violation for variables in protocol
  declarations.  
  [Marcelo Fabri](https://github.com/marcelofabri)
  [#934](https://github.com/realm/SwiftLint/issues/934)

* Fix `trailing_comma` rule reporting a violation for commas in comments.  
  [Marcelo Fabri](https://github.com/marcelofabri)
  [#940](https://github.com/realm/SwiftLint/issues/940)

* Fix XML reporters not escaping characters.  
  [Fabian Ehrentraud](https://github.com/fabb)
  [#968](https://github.com/realm/SwiftLint/issues/968)

* Fix specifying multiple rule identifiers in comment commands.  
  [JP Simard](https://github.com/jpsim)
  [#976](https://github.com/realm/SwiftLint/issues/976)

* Fix invalid CSS in HTML reporter template.  
  [Aaron McTavish](https://github.com/aamctustwo)
  [#981](https://github.com/realm/SwiftLint/issues/981)

* Fix crash when correcting `statement_position` rule when there are
  multi-byte characters in the file.  
  [Marcelo Fabri](https://github.com/marcelofabri)

## 0.13.2: Light Cycle

##### Breaking

* None.

##### Enhancements

* `TrailingCommaRule` now only triggers when a declaration is multi-line
  when using `mandatory_comma: true`.  
  [Marcelo Fabri](https://github.com/marcelofabri)
  [#910](https://github.com/realm/SwiftLint/issues/910)
  [#911](https://github.com/realm/SwiftLint/issues/911)

##### Bug Fixes

* Fix `MarkRule` reporting a violation for `// MARK: -`, which is valid.  
  [JP Simard](https://github.com/jpsim)
  [#778](https://github.com/realm/SwiftLint/issues/778)

## 0.13.1: Heavy Cycle

##### Breaking

* None.

##### Enhancements

* Add `ImplicitGetterRule` to warn against using `get` on computed read-only
  properties.  
  [Marcelo Fabri](https://github.com/marcelofabri)
  [#57](https://github.com/realm/SwiftLint/issues/57)

* Add `WeakDelegateRule` rule to enforce delegate instance variables to be
  marked as `weak`.  
  [Olivier Halligon](https://github.com/AliSoftware)

* Add `SyntacticSugar` rule that enforces that shorthanded syntax should be
  used when possible, for example `[Int]` instead of `Array<Int>`.  
  [Marcelo Fabri](https://github.com/marcelofabri)
  [#319](https://github.com/realm/SwiftLint/issues/319)

* Allow specifying multiple rule identifiers in comment commands. For example,
  `// swiftlint:disable:next force_cast force_try`. Works with all command types
  (`disable`/`enable`) and modifiers (`next`, `this`, `previous` or blank).  
  [JP Simard](https://github.com/jpsim)
  [#861](https://github.com/realm/SwiftLint/issues/861)

* Add `NimbleOperatorRule` opt-in rule that enforces using
  [operator overloads](https://github.com/Quick/Nimble/#operator-overloads)
  instead of free matcher functions when using
  [Nimble](https://github.com/Quick/Nimble).  
  [Marcelo Fabri](https://github.com/marcelofabri)
  [#881](https://github.com/realm/SwiftLint/issues/881)

* `closure_spacing` rule now accepts empty bodies with a space.  
  [Marcelo Fabri](https://github.com/marcelofabri)
  [#875](https://github.com/realm/SwiftLint/issues/875)

* Add `TrailingCommaRule` to enforce/forbid trailing commas in arrays and
  dictionaries. The default is to forbid them, but this can be changed with
  the `mandatory_comma` configuration.  
  [Marcelo Fabri](https://github.com/marcelofabri)
  [#883](https://github.com/realm/SwiftLint/issues/883)

* Add support for `fileprivate` in `PrivateOutletRule` and
  `PrivateUnitTestRule`.  
  [Marcelo Fabri](https://github.com/marcelofabri)
  [#781](https://github.com/realm/SwiftLint/issues/781)
  [#831](https://github.com/realm/SwiftLint/issues/831)

* Make `MarkRule` correctable.  
  [kohtenko](https://github.com/kohtenko)

##### Bug Fixes

* Rule out a few invalid `@IBInspectable` cases in `valid_ibinspectable`.  
  [Daniel Duan](https://github.com/dduan)

* Fix a few edge cases where malformed `MARK:` comments wouldn't trigger a
  violation.  
  [JP Simard](https://github.com/jpsim)
  [#805](https://github.com/realm/SwiftLint/issues/805)

* Now lints single files passed to `--path` even if this file is excluded
  from the configuration file (`.swiftlint.yml`).  
  [JP Simard](https://github.com/jpsim)

* Fixed error severity configuration in `colon` rule.  
  [Marcelo Fabri](https://github.com/marcelofabri)
  [#863](https://github.com/realm/SwiftLint/issues/863)

* `switch_case_on_newline` rule should ignore trailing comments.  
  [Marcelo Fabri](https://github.com/marcelofabri)
  [#874](https://github.com/realm/SwiftLint/issues/874)

* `switch_case_on_newline` rule shouldn't trigger on enums.  
  [Marcelo Fabri](https://github.com/marcelofabri)
  [#878](https://github.com/realm/SwiftLint/issues/878)

* Fix regex bug in Comma Rule causing some violations to not be triggered
  when there were consecutive violations in the same expression.  
  [Savio Figueiredo](https://github.com/sadefigu)
  [#872](https://github.com/realm/SwiftLint/issues/872)

## 0.13.0: MakeYourClothesCleanAgain

##### Breaking

* None.

##### Enhancements

* Add `ignores_comment` configuration for `trailing_whitespace` rule.  
  [Javier Hernández](https://github.com/jaherhi)
  [#576](https://github.com/realm/SwiftLint/issues/576)

* Added HTML reporter, identifier is `html`.  
  [Johnykutty Mathew](https://github.com/Johnykutty)

* Add `SuperCallRule` opt-in rule that warns about methods not calling to super.  
  [Angel G. Olloqui](https://github.com/angelolloqui)
  [#803](https://github.com/realm/SwiftLint/issues/803)

* Add `RedundantNilCoalesingRule` opt-in rule that warns against `?? nil`.  
  [Daniel Beard](https://github.com/daniel-beard)
  [#764](https://github.com/realm/SwiftLint/issues/764)

* Added opt-in rule to makes closure expressions spacing consistent.  
  [J. Cheyo Jimenez](https://github.com/masters3d)
  [#770](https://github.com/realm/SwiftLint/issues/770)

* Adds `allow_private_set` configuration for the `private_outlet` rule.  
  [Rohan Dhaimade](https://github.com/HaloZero)

* Swift 2.3 support.  
  [Norio Nomura](https://github.com/norio-nomura),
  [Syo Ikeda](https://github.com/ikesyo)

* Color literals count as single characters to avoid unintentional line length
  violations.  
  [Jonas](https://github.com/VFUC)
  [#742](https://github.com/realm/SwiftLint/issues/742)

* Add `SwitchCaseOnNewlineRule` opt-in rule that enforces a newline after
  `case pattern:` in a `switch`.  
  [Marcelo Fabri](https://github.com/marcelofabri)
  [#681](https://github.com/realm/SwiftLint/issues/681)

* Add `ValidIBInspectableRule` rule that checks if `@IBInspectable` declarations
  are valid. An `@IBInspectable` is valid if:
  * It's declared as a `var` (not `let`)
  * Its type is explicit (not inferred)
  * Its type is one of the
  [supported types](http://help.apple.com/xcode/mac/8.0/#/devf60c1c514)  

  [Marcelo Fabri](https://github.com/marcelofabri)
  [#756](https://github.com/realm/SwiftLint/issues/756)

* Add `ExplicitInitRule` opt-in rule to discourage calling `init` directly.  
  [Matt Taube](https://github.com/mtaube)
  [#715](https://github.com/realm/SwiftLint/pull/715)

##### Bug Fixes

* Fixed whitespace being added to TODO messages.  
  [W. Bagdon](https://github.com/wbagdon)
  [#792](https://github.com/realm/SwiftLint/issues/792)

* Fixed regex bug in Vertical Whitespace Rule by using SourceKitten instead.
  The rule now enabled by default again (no longer opt-in).  
  [J. Cheyo Jimenez](https://github.com/masters3d)
  [#772](https://github.com/realm/SwiftLint/issues/772)

* Correctable rules no longer apply corrections if the rule is locally disabled.  
  [J. Cheyo Jimenez](https://github.com/masters3d)  
  [#601](https://github.com/realm/SwiftLint/issues/601)

* Fixed regex bug in Mark Rule where MARK could not be used with only a hyphen
  but no descriptive text: `// MARK: -`.  
  [Ruotger Deecke](https://github.com/roddi)
  [#778](https://github.com/realm/SwiftLint/issues/778)

* Fixed: Private unit test rule not scoped to test classes.  
  Fixed: Private unit test rule config is ignored if regex is missing.  
  [Cristian Filipov](https://github.com/cfilipov)
  [#786](https://github.com/realm/SwiftLint/issues/786)

* Fixed: `ConditionalReturnsOnNewline` now respects severity configuration.  
  [Rohan Dhaimade](https://github.com/HaloZero)
  [#783](https://github.com/realm/SwiftLint/issues/783)

* Fixed: `ConditionalReturnsOnNewline` now checks if `return` is a keyword,
  avoiding false positives.  
  [Marcelo Fabri](https://github.com/marcelofabri)
  [#784](https://github.com/realm/SwiftLint/issues/784)

* `ForceUnwrappingRule` did not recognize force unwraps in return statements
  using subscript.  
  [Norio Nomura](https://github.com/norio-nomura)
  [#813](https://github.com/realm/SwiftLint/issues/813)

## 0.12.0: Vertical Laundry

##### Breaking

* Fixed: SwiftLint assumes paths in the YAML config file are relative to the
  current directory even when `--path` is passed as an argument.  
  [Cristian Filipov](https://github.com/cfilipov)

##### Enhancements

* Add `--enable-all-rules` CLI option to `lint` command to facilitate running
  all rules, even opt-in and disabled ones, ignoring `whitelist_rules`.  
  [JP Simard](https://github.com/jpsim)
  [#1170](https://github.com/realm/SwiftLint/issues/1170)

##### Bug Fixes

* Made Vertical Whitespace Rule added in 0.11.2 opt-in due to performance
  issues.  
  [JP Simard](https://github.com/jpsim)
  [#772](https://github.com/realm/SwiftLint/issues/772)

## 0.11.2: Communal Clothesline

This release has seen a phenomenal uptake in community contributions!

##### Breaking

* None.

##### Enhancements

* Add `MarkRule` rule to enforce `// MARK` syntax.  
  [Krzysztof Rodak](https://github.com/krodak)
  [#749](https://github.com/realm/SwiftLint/issues/749)

* Add `PrivateOutletRule` opt-in rule to enforce `@IBOutlet`
  instance variables to be `private`.  
  [Olivier Halligon](https://github.com/AliSoftware)

* Add content of the todo statement to message.  
  [J. Cheyo Jimenez](https://github.com/masters3d)
  [#478](https://github.com/realm/SwiftLint/issues/478)

* Add `LegacyNSGeometryFunctionsRule` rule. Add `NSSize`, `NSPoint`, and
  `NSRect` constants and constructors to existing rules.  
  [David Rönnqvist](https://github.com/d-ronnqvist)

* Added Vertical Whitespace Rule.  
  [J. Cheyo Jimenez](https://github.com/masters3d)
  [#548](https://github.com/realm/SwiftLint/issues/548)

* Removed ConditionalBindingCascadeRule.  
  [J. Cheyo Jimenez](https://github.com/masters3d)
  [#701](https://github.com/realm/SwiftLint/issues/701)

* Allow setting `flexible_right_spacing` configuration for the `colon` rule.  
  [Shai Mishali](https://github.com/freak4pc)
  [#730](https://github.com/realm/SwiftLint/issues/730)

* Add Junit reporter.  
  [Matthew Ellis](https://github.com/matthewellis)

* LeadingWhitespaceRule is now auto correctable.  
  [masters3d](https://github.com/masters3d)

* Add included regex for custom rules to control what files are processed.  
  [bootstraponline](https://github.com/bootstraponline)
  [#689](https://github.com/realm/SwiftLint/issues/689)

* Add rule to check for private unit tests (private unit tests don't get run
  by XCTest).  
  [Cristian Filipov](https://github.com/cfilipov)

* Add configuration for setting a warning threshold.  
  [woodhamgh](https://github.com/woodhamgh)
  [696](https://github.com/realm/SwiftLint/issues/696)

* Adds 'ConditionalReturnsOnNewLineRule' rule.  
  [Rohan Dhaimade](https://github.com/HaloZero)

* Made `- returns:` doc optional for initializers.  
  [Mohpor](https://github.com/mohpor)
  [#557](https://github.com/realm/SwiftLint/issues/557)

##### Bug Fixes

* Fixed CustomRule Regex.  
  [J. Cheyo Jimenez](https://github.com/masters3d)
  [#717](https://github.com/realm/SwiftLint/issues/717)
  [#726](https://github.com/realm/SwiftLint/issues/726)

* Allow disabling custom rules in code.  
  [J. Cheyo Jimenez](https://github.com/masters3d)
  [#515](https://github.com/realm/SwiftLint/issues/515)

* Fix LegacyConstructorRule when using variables instead of numbers.  
  [Sarr Blaise](https://github.com/bsarr007)
  [#646](https://github.com/realm/SwiftLint/issues/646)

* Fix force_unwrapping false positive inside strings.  
  [Daniel Beard](https://github.com/daniel-beard)
  [#721](https://github.com/realm/SwiftLint/issues/721)

## 0.11.1: Cuddles... Or Else!

##### Breaking

* None.

##### Enhancements

* Added `statement_mode` configuration to  the `statement_position` rule. The   
  `default` mode keeps the current SwiftLint behavior of keeping `else` and
  `catch` statements on the same line as the closing brace before them. The
  `uncuddled_else`configuration requires the `else` and `catch` to be on a new
  line with the same leading whitespace as the brace.  
  [Mike Skiba](https://github.com/ateliercw)
  [#651](https://github.com/realm/SwiftLint/issues/651)

##### Bug Fixes

* Remove extraneous argument label added in LegacyCGGeometryFunctionsRule
  autocorrect.  
  [Sarr Blaise](https://github.com/bsarr007)
  [643](https://github.com/realm/SwiftLint/issues/643)

## 0.11.0: Laundromat Format

##### Breaking

* Now `type_name` allows lowercase enum values to match the Swift API Design
  Guidelines.  
  [Jorge Bernal](https://github.com/koke)
  [#654](https://github.com/realm/SwiftLint/issues/654)

* Embedding frameworks needed by `swiftlint` was moved from
  SwiftLintFramework Xcode target to the swiftlint target.
  The `SwiftLintFramework.framework` product built by the
  SwiftLintFramework target no longer contains unnecessary frameworks or
  multiple copies of the Swift libraries.  
  [Norio Nomura](https://github.com/norio-nomura)

##### Enhancements

* Add `--format` option to `autocorrect` command which re-indents Swift files
  much like pasting into Xcode would. This option isn't currently configurable,
  but that can change if users request it.  
  [JP Simard](https://github.com/jpsim)

* Improve error messages for invalid configuration files.  
  [Brian Hardy](https://github.com/lyricsboy)

* Added the user-configurable option `ignores_empty_lines` to the
  `trailing_whitespace` rule. It can be used to control whether the
  `TrailingWhitespaceRule` should report and correct whitespace-indented empty
  lines. Defaults to `false`. Added unit tests.  
  [Reimar Twelker](https://github.com/raginmari)

##### Bug Fixes

* Fix false positive in conditional binding cascade violation.  
  [Norio Nomura](https://github.com/norio-nomura)
  [#642](https://github.com/realm/SwiftLint/issues/642)

* Another conditional binding fix, this time for enum that has two parameters
  or an if statement with two case tests.  
  [Andrew Rahn](https://github.com/paddlefish)
  [#667](https://github.com/realm/SwiftLint/issues/667)

* Fix regression in CommaRule ignoring violations when the comma is followed
  by a comment.  
  [Norio Nomura](https://github.com/norio-nomura)
  [#683](https://github.com/realm/SwiftLint/issues/683)

## 0.10.0: `laundry-select` edition

##### Breaking

* None.

##### Enhancements

* Now `libclang.dylib` and `sourcekitd.framework` are dynamically loaded at
  runtime by SourceKittenFramework to use the versions included in the Xcode
  version specified by `xcode-select -p` or custom toolchains.  
  [Norio Nomura](https://github.com/norio-nomura)
  [#167](https://github.com/jpsim/SourceKitten/issues/167)

* Add `LegacyCGGeometryFunctionsRule` rule.  
  [Sarr Blaise](https://github.com/bsarr007)
  [#625](https://github.com/realm/SwiftLint/issues/625)

* SwiftLint no longer crashes when SourceKitService crashes.  
  [Norio Nomura](https://github.com/norio-nomura)

* Rewrite `conditional_binding_cascade` rule.  
  [Norio Nomura](https://github.com/norio-nomura)
  [#617](https://github.com/realm/SwiftLint/issues/617)

* Add autocorrect for `ReturnArrowWhitespaceRule`.  
  [Craig Siemens](https://github.com/CraigSiemens)

##### Bug Fixes

* Failed to launch swiftlint when Xcode.app was placed at non standard path.  
  [Norio Nomura](https://github.com/norio-nomura)
  [#593](https://github.com/realm/SwiftLint/issues/593)

* `ClosingBraceRule` no longer triggers across line breaks.  
  [Josh Friend](https://github.com/joshfriend)
  [#592](https://github.com/realm/SwiftLint/issues/592)

* `LegacyConstantRule` and `LegacyConstructorRule` failed to `autocorrect`.  
  [Norio Nomura](https://github.com/norio-nomura)
  [#623](https://github.com/realm/SwiftLint/issues/623)

## 0.9.2: Multiple Exhaust Codes

##### Breaking

* None.

##### Enhancements

* Return different exit codes to distinguish between types of errors:
  * 0: No errors, maybe warnings in non-strict mode
  * 1: Usage or system error
  * 2: Style violations of severity "Error"
  * 3: No style violations of severity "Error", but violations of severity
       "warning" with `--strict`  
  [JP Simard](https://github.com/jpsim)
  [#166](https://github.com/realm/SwiftLint/issues/166)

* `VariableNameRule` now accepts symbols starting with more than one uppercase
  letter to allow for names like XMLString or MIMEType.  
  [Erik Aigner](https://github.com/eaigner)
  [#566](https://github.com/realm/SwiftLint/issues/566)

##### Bug Fixes

* Avoid overwriting files whose contents have not changed.  
  [Neil Gall](https://github.com/neilgall)
  [#574](https://github.com/realm/SwiftLint/issues/574)

* Fix `CommaRule` mismatch between violations and corrections.  
  [Norio Nomura](https://github.com/norio-nomura)
  [#466](https://github.com/realm/SwiftLint/issues/466)

* Fix more false positives in `ForceUnwrappingRule`.  
  [Norio Nomura](https://github.com/norio-nomura)
  [#546](https://github.com/realm/SwiftLint/issues/546)
  [#547](https://github.com/realm/SwiftLint/issues/547)

## 0.9.1: Air Duct Cleaning

##### Breaking

* None.

##### Enhancements

* None.

##### Bug Fixes

* Fix force unwrap rule missed cases with quotes.  
  [Norio Nomura](https://github.com/norio-nomura)
  [#535](https://github.com/realm/SwiftLint/issues/535)

* Fix issues with nested `.swiftlint.yml` file resolution.  
  [Norio Nomura](https://github.com/norio-nomura)
  [#543](https://github.com/realm/SwiftLint/issues/543)

## 0.9.0: Appliance Maintenance

##### Breaking

* `Linter.reporter` has been removed and `Configuration.reporterFromString(_:)`
  has been renamed to a free function: `reporterFromString(_:)`.  
  [JP Simard](https://github.com/jpsim)

* `_ConfigProviderRule` & `ConfigurableRule` have been removed and their
  requirements have been moved to `Rule`.  
  [JP Simard](https://github.com/jpsim)

* `Configuration(path:optional:silent)` has been changed to
  `Configuration(path:rootPath:optional:quiet:)`.  
  [JP Simard](https://github.com/jpsim)

* The static function `Configuration.rulesFromDict(_:ruleList:)` has been moved
  to an instance method: `RuleList.configuredRulesWithDictionary(_:)`.  
  [JP Simard](https://github.com/jpsim)

* The `rules` parameter in the `Configuration` initializer has been renamed to
  `configuredRules`.  
  [JP Simard](https://github.com/jpsim)

* Removed a large number of declarations from the public SwiftLintFramework API.
  This is being done to minimize the API surface area in preparation of a 1.0
  release. See [#507](https://github.com/realm/SwiftLint/pull/507) for a
  complete record of this change.  
  [JP Simard](https://github.com/jpsim)
  [#479](https://github.com/realm/SwiftLint/issues/479)

* All instances of the abbreviation "config" in the API have been expanded to
  "configuration". The `--config` command line parameter and
  `use_nested_configs` configuration key are unaffected.  
  [JP Simard](https://github.com/jpsim)

* The `use_nested_configs` configuration key has been deprecated and its value
  is now ignored. Nested configuration files are now always considered.  
  [JP Simard](https://github.com/jpsim)

##### Enhancements

* `swiftlint lint` now accepts an optional `--reporter` parameter which
  overrides existing `reporter` values in the configuration file. Choose between
  `xcode` (default), `json`, `csv` or `checkstyle`.  
  [JP Simard](https://github.com/jpsim)
  [#440](https://github.com/realm/SwiftLint/issues/440)

* `swiftlint rules` now shows a configuration description for all rules.  
  [JP Simard](https://github.com/jpsim)

* `lint` and `autocorrect` commands now accept a `--quiet` flag that prevents
  status messages like 'Linting <file>' & 'Done linting' from being logged.  
  [JP Simard](https://github.com/jpsim)
  [#386](https://github.com/realm/SwiftLint/issues/386)

* All top-level keys in a configuration file that accept an array now also
  accept a single value.  
  e.g. `included: Source` is equivalent to `included:\n  - Source`.  
  [JP Simard](https://github.com/jpsim)
  [#120](https://github.com/realm/SwiftLint/issues/120)

* Improve performance of `FunctionParameterCountRule`.  
  [Norio Nomura](https://github.com/norio-nomura)

* Improve performance of `ColonRule`.  
  [Norio Nomura](https://github.com/norio-nomura)

##### Bug Fixes

* Fix case sensitivity of keywords for `valid_docs`.  
  [Ankit Aggarwal](https://github.com/aciidb0mb3r)
  [#298](https://github.com/realm/SwiftLint/issues/298)

* Fixed inconsistencies between violations & corrections in
  `StatementPositionRule`.  
  [JP Simard](https://github.com/jpsim)
  [#466](https://github.com/realm/SwiftLint/issues/466)

* A warning will now be logged when invalid top-level keys are included in the
  configuration file.  
  [JP Simard](https://github.com/jpsim)
  [#120](https://github.com/realm/SwiftLint/issues/120)

* Fixed `LegacyConstructorRule` from correcting legacy constructors in string
  literals.  
  [JP Simard](https://github.com/jpsim)
  [#466](https://github.com/realm/SwiftLint/issues/466)

* Fixed an issue where `variable_name` or `type_name` would always report a
  violation when configured with only a `warning` value on either `min_length`
  or `max_length`.  
  [JP Simard](https://github.com/jpsim)
  [#522](https://github.com/realm/SwiftLint/issues/522)

## 0.8.0: High Heat

##### Breaking

* Setting only warning on `SeverityLevelsConfig` rules now disables the error
  value.  
  [Robin Kunde](https://github.com/robinkunde)
  [#409](https://github.com/realm/SwiftLint/issues/409)

* `enabled_rules` has been renamed to `opt_in_rules`.  
  [Daniel Beard](https://github.com/daniel-beard)

##### Enhancements

* Add `whitelist_rules` rule whitelists in config files.  
  [Daniel Beard](https://github.com/daniel-beard)
  [#256](https://github.com/realm/SwiftLint/issues/256)

* Improve performance of `ColonRule`, `LineLengthRule` & `syntaxKindsByLine`.  
  [Norio Nomura](https://github.com/norio-nomura)

* Add command to display rule description:
  `swiftlint rules <rule identifier>`.  
  [Tony Li](https://github.com/crazytonyli)
  [#392](https://github.com/realm/SwiftLint/issues/392)

* Add `FunctionParameterCountRule`.  
  [Denis Lebedev](https://github.com/garnett)
  [#415](https://github.com/realm/SwiftLint/issues/415)

* Measure complexity of nested functions separately in
  `CyclomaticComplexityRule`.  
  [Denis Lebedev](https://github.com/garnett)
  [#424](https://github.com/realm/SwiftLint/issues/424)

* Added exception for multi-line `if`/`guard`/`while` conditions to allow
  opening brace to be on a new line in `OpeningBraceRule`.  
  [Scott Hoyt](https://github.com/scottrhoyt)
  [#355](https://github.com/realm/SwiftLint/issues/355)

* The `rules` command now prints a table containing values for: `identifier`,
  `opt-in`, `correctable`, `enabled in your config` & `configuration`.  
  [JP Simard](https://github.com/jpsim)
  [#392](https://github.com/realm/SwiftLint/issues/392)

* Reduce maximum memory usage.  
  [Norio Nomura](https://github.com/norio-nomura)

##### Bug Fixes

* Fix more false positives in `ValidDocsRule`.  
  [diogoguimaraes](https://github.com/diogoguimaraes)
  [#451](https://github.com/realm/SwiftLint/issues/451)

* Fix `trailing_newline` autocorrect to handle more than one violation per
  line.  
  [Daniel Beard](https://github.com/daniel-beard)
  [#465](https://github.com/realm/SwiftLint/issues/465)

* Fix complexity measurement for switch statements in `CyclomaticComplexityRule`.  
  [Denis Lebedev](https://github.com/garnett)
  [#461](https://github.com/realm/SwiftLint/issues/461)

## 0.7.2: Appliance Manual

##### Breaking

* None.

##### Enhancements

* None.

##### Bug Fixes

* Fix several false positives in `ValidDocsRule`.  
  [diogoguimaraes](https://github.com/diogoguimaraes)
  [#375](https://github.com/realm/SwiftLint/issues/375)

## 0.7.1: Delicate Cycle

##### Breaking

* None.

##### Enhancements

* Improve performance of `MissingDocsRule`.  
  [Norio Nomura](https://github.com/norio-nomura)

* Added `CustomRules`.  
  [Scott Hoyt](https://github.com/scottrhoyt)  
  [#123](https://github.com/realm/SwiftLint/issues/123)

* Added opt-in `ForceUnwrappingRule` to issue warnings for all forced
  unwrappings.  
  [Benjamin Otto](https://github.com/Argent)
  [#55](https://github.com/realm/SwiftLint/issues/55)

##### Bug Fixes

* Fix several false positives in `ValidDocsRule`.  
  [diogoguimaraes](https://github.com/diogoguimaraes)
  [#375](https://github.com/realm/SwiftLint/issues/375)

## 0.7.0: Automatic Permanent Press

##### Breaking

* Replaced all uses of `XPCDictionary` with
  `[String: SourceKitRepresentable]`.  
  [JP Simard](https://github.com/jpsim)

* `VariableNameMinLengthRule` and `VariableNameMaxLengthRule` have been
  removed. `VariableNameRule` now has this functionality.  
  [Scott Hoyt](https://github.com/scottrhoyt)

* `ViolationLevelRule` has been removed. This functionality is now provided
  by `ConfigProviderRule` and `SeverityLevelsConfig`.  
  [Scott Hoyt](https://github.com/scottrhoyt)

##### Enhancements

* `TypeBodyLengthRule` now does not count comment or whitespace lines.  
  [Marcelo Fabri](https://github.com/marcelofabri)
  [#369](https://github.com/realm/SwiftLint/issues/369)

* `FunctionBodyLengthRule` now does not count comment or whitespace lines.  
  [Marcelo Fabri](https://github.com/marcelofabri)
  [#258](https://github.com/realm/SwiftLint/issues/258)

* All `Rule`s are now configurable in at least their severity: `SeverityConfig`.  
  [Scott Hoyt](https://github.com/scottrhoyt)
  [#371](https://github.com/realm/SwiftLint/issues/371)
  [#130](https://github.com/realm/SwiftLint/issues/130)
  [#268](https://github.com/realm/SwiftLint/issues/268)

* `TypeNameRule` and `VariableNameRule` conform to `ConfigProviderRule` using
  `NameConfig` to support `min_length`, `max_length`, and `excluded` names.  
  [Scott Hoyt](https://github.com/scottrhoyt)
  [#388](https://github.com/realm/SwiftLint/issues/388)
  [#259](https://github.com/realm/SwiftLint/issues/259)
  [#191](https://github.com/realm/SwiftLint/issues/191)

* Add `CyclomaticComplexityRule`.  
  [Denis Lebedev](https://github.com/garnett)

##### Bug Fixes

* Fix crash caused by infinite recursion when using nested config files.  
  [JP Simard](https://github.com/jpsim)
  [#368](https://github.com/realm/SwiftLint/issues/368)

* Fix crash when file contains NULL character.  
  [Norio Nomura](https://github.com/norio-nomura)
  [#379](https://github.com/realm/SwiftLint/issues/379)

## 0.6.0: Steam Cycle

##### Breaking

* `ParameterizedRule` is removed. Use `ConfigurableRule` instead.  
  [Scott Hoyt](https://github.com/scottrhoyt)
  [#353](https://github.com/realm/SwiftLint/issues/353)

* To activate a `Rule`, it must be added to the global `masterRuleList`.  
  [Scott Hoyt](https://github.com/scottrhoyt)

##### Enhancements

* `ConfigurableRule` protocol allows for improved rule configuration. See
  `CONTRIBUTING` for more details.  
  [Scott Hoyt](https://github.com/scottrhoyt)
  [#303](https://github.com/realm/SwiftLint/issues/303)

* `VariableNameMinLengthRule` now supports excluding certain variable names
  (e.g. "id").  
  [Scott Hoyt](https://github.com/scottrhoyt)
  [#231](https://github.com/realm/SwiftLint/issues/231)

* `ViolationLevelRule` provides default `ConfigurableRule` implementation for
  rules that only need integer error and warning levels.  
  [Scott Hoyt](https://github.com/scottrhoyt)

* Add AutoCorrect for StatementPositionRule.  
  [Raphael Randschau](https://github.com/nicolai86)

* Add AutoCorrect for CommaRule.  
  [Raphael Randschau](https://github.com/nicolai86)

* Add AutoCorrect for LegacyConstructorRule.  
  [Raphael Randschau](https://github.com/nicolai86)

* Improve performance of `LineLengthRule`.  
  [Norio Nomura](https://github.com/norio-nomura)

* Add ConditionalBindingCascadeRule.  
  [Aaron McTavish](https://github.com/aamctustwo)
  [#202](https://github.com/realm/SwiftLint/issues/202)

* Opt-in rules are now supported.  
  [JP Simard](https://github.com/jpsim)
  [#256](https://github.com/realm/SwiftLint/issues/256)

* Add LegacyConstantRule.  
  [Aaron McTavish](https://github.com/aamctustwo)
  [#319](https://github.com/realm/SwiftLint/issues/319)

* Add opt-in rule to encourage checking `isEmpty` over comparing `count` to
  zero.  
  [JP Simard](https://github.com/jpsim)
  [#202](https://github.com/realm/SwiftLint/issues/202)

* Add opt-in "Missing Docs" rule to detect undocumented public declarations.  
  [JP Simard](https://github.com/jpsim)

##### Bug Fixes

* None.

## 0.5.6: Bug FixLint

##### Breaking

* None.

##### Enhancements

* Improve performance by reducing calls to SourceKit.  
  [Norio Nomura](https://github.com/norio-nomura)

##### Bug Fixes

* Fix homebrew deployment issues.  
  [Norio Nomura](https://github.com/norio-nomura)

* AutoCorrect for TrailingNewlineRule only removes at most one line.  
  [John Estropia](https://github.com/JohnEstropia)

* `valid_docs` did not detect tuple as return value.  
  [Norio Nomura](https://github.com/norio-nomura)
  [#324](https://github.com/realm/SwiftLint/issues/324)

* Escape strings when using CSV reporter.  
  [JP Simard](https://github.com/jpsim)

## 0.5.5: Magic Drying Fluff Balls™

<http://www.amazon.com/Magic-Drying-Fluff-Balls-Softening/dp/B001EIW1SG>

##### Breaking

* None.

##### Enhancements

* None.

##### Bug Fixes

* Always fail if a YAML configuration file was found but could not be parsed.  
  [JP Simard](https://github.com/jpsim)
  [#310](https://github.com/realm/SwiftLint/issues/310)

* Make commands with modifiers work for violations with line-only locations.  
  [JP Simard](https://github.com/jpsim)
  [#316](https://github.com/realm/SwiftLint/issues/316)


## 0.5.4: Bounce™

##### Breaking

* Remove `Location.init(file:offset:)` in favor of the more explicit
  `Location.init(file:byteOffset:)` & `Location.init(file:characterOffset:)`.  
  [JP Simard](https://github.com/jpsim)

##### Enhancements

* Add `checkstyle` reporter to generate XML reports in the Checkstyle 4.3
  format.  
  [JP Simard](https://github.com/jpsim)
  [#277](https://github.com/realm/SwiftLint/issues/277)

* Support command comment modifiers (`previous`, `this` & `next`) to limit the
  command's scope to a single line.  
  [JP Simard](https://github.com/jpsim)
  [#222](https://github.com/realm/SwiftLint/issues/222)

* Add nested `.swiftlint.yml` configuration support.  
  [Scott Hoyt](https://github.com/scottrhoyt)
  [#299](https://github.com/realm/SwiftLint/issues/299)

##### Bug Fixes

* Fix multibyte handling in many rules.  
  [JP Simard](https://github.com/jpsim)
  [#279](https://github.com/realm/SwiftLint/issues/279)

* Fix an `NSRangeException` crash.  
  [Norio Nomura](https://github.com/norio-nomura)
  [#294](https://github.com/realm/SwiftLint/issues/294)

* The `valid_docs` rule now handles multibyte characters.  
  [Norio Nomura](https://github.com/norio-nomura)
  [#295](https://github.com/realm/SwiftLint/issues/295)


## 0.5.3: Mountain Scent

##### Breaking

* None.

##### Enhancements

* Improve autocorrect for OpeningBraceRule.  
  [Yasuhiro Inami](https://github.com/inamiy)

* Add autocorrect for ColonRule.  
  [Brian Partridge](https://github.com/brianpartridge)

* Add ClosingBraceRule.  
  [Yasuhiro Inami](https://github.com/inamiy)

##### Bug Fixes

* Fix false positives in ValidDocsRule.  
  [JP Simard](https://github.com/jpsim)
  [#267](https://github.com/realm/SwiftLint/issues/267)

## 0.5.2: Snuggle™

##### Breaking

* None.

##### Enhancements

* Performance improvements & unicode fixes (via SourceKitten).  
  [Norio Nomura](https://github.com/norio-nomura)

##### Bug Fixes

* Fix `ValidDocsRule` false positive when documenting functions with closure
  parameters.  
  [diogoguimaraes](https://github.com/diogoguimaraes)
  [#267](https://github.com/realm/SwiftLint/issues/267)


## 0.5.1: Lint Tray Malfunction

##### Breaking

* None.

##### Enhancements

* None.

##### Bug Fixes

* Make linting faster than 0.5.0, but slower than 0.4.0  
  [Norio Nomura](https://github.com/norio-nomura)
  [#119](https://github.com/jpsim/SourceKitten/issues/119)

* Re-introduce `--use-script-input-files` option for `lint` & `autocorrect`
  commands. Should also fix some issues when running SwiftLint from an Xcode
  build phase.  
  [JP Simard](https://github.com/jpsim)
  [#264](https://github.com/realm/SwiftLint/issues/264)


## 0.5.0: Downy™

##### Breaking

* `init()` is no longer a member of the `Rule` protocol.

##### Enhancements

* Add legacy constructor rule.  
  [Marcelo Fabri](https://github.com/marcelofabri)
  [#202](https://github.com/realm/SwiftLint/issues/202)

* The `VariableNameRule` now allows variable names when the entire name is
  capitalized. This allows stylistic usage common in cases like `URL` and other
  acronyms.  
  [Marcelo Fabri](https://github.com/marcelofabri)
  [#161](https://github.com/realm/SwiftLint/issues/161)

* Add `autocorrect` command to automatically correct certain violations
  (currently only `trailing_newline`, `trailing_semicolon` &
  `trailing_whitespace`).  
  [JP Simard](https://github.com/jpsim)
  [#5](https://github.com/realm/SwiftLint/issues/5)

* Allow to exclude files from `included` directory with `excluded`.  
  [Michal Laskowski](https://github.com/michallaskowski)

##### Bug Fixes

* Statement position rule no longer triggers for non-keyword uses of `catch` and
  `else`.  
  [JP Simard](https://github.com/jpsim)
  [#237](https://github.com/realm/SwiftLint/issues/237)

* Fix issues with multi-byte characters.  
  [JP Simard](https://github.com/jpsim)
  [#234](https://github.com/realm/SwiftLint/issues/234)


## 0.4.0: Wrinkle Release

##### Breaking

* API: Rename RuleExample to RuleDescription, remove StyleViolationType and
  combine Rule().identifier and Rule().example into Rule.description.  
  [JP Simard](https://github.com/jpsim)
  [#183](https://github.com/realm/SwiftLint/issues/183)

##### Enhancements

* The `VariableNameRule` now allows capitalized variable names when they are
  declared static. This allows stylistic usage common in cases like
  `OptionSetType` subclasses.  
  [Will Fleming](https://github.com/wfleming)

* Add `VariableNameMaxLengthRule` and `VariableNameMinLengthRule` parameter
  rules. Remove length checks on `VariableNameRule`.  
  [Mickael Morier](https://github.com/mmorier)

* Add trailing semicolon rule.  
  [JP Simard](https://github.com/jpsim)

* Add force try rule.  
  [JP Simard](https://github.com/jpsim)

* Support linting from Input Files provided by Run Script Phase of Xcode with
  `--use-script-input-files`.  
  [Norio Nomura](https://github.com/norio-nomura)
  [#193](https://github.com/realm/SwiftLint/pull/193)

##### Bug Fixes

* All rules now print their identifiers in reports.  
  [JP Simard](https://github.com/jpsim)
  [#180](https://github.com/realm/SwiftLint/issues/180)

* `ControlStatementRule` now detects all violations.  
  [Mickael Morier](https://github.com/mmorier)
  [#187](https://github.com/realm/SwiftLint/issues/187)

* `ControlStatementRule` no longer triggers a violation for acceptable use of
  parentheses.  
  [Mickael Morier](https://github.com/mmorier)
  [#189](https://github.com/realm/SwiftLint/issues/189)

* Nesting rule no longer triggers a violation for enums nested one level deep.  
  [JP Simard](https://github.com/jpsim)
  [#190](https://github.com/realm/SwiftLint/issues/190)

* `ColonRule` now triggers a violation even if equal operator is collapse to
  type and value.  
  [Mickael Morier](https://github.com/mmorier)
  [#135](https://github.com/realm/SwiftLint/issues/135)

* Fix an issue where logs would be printed asynchronously over each other.  
  [JP Simard](https://github.com/jpsim)
  [#200](https://github.com/realm/SwiftLint/issues/200)


## 0.3.0: Wrinkly Rules

##### Breaking

* `swiftlint rules` now just prints a list of all available rules and their
  identifiers.

##### Enhancements

* Support for Swift 2.1.  
  [JP Simard](https://github.com/jpsim)

* Added `StatementPositionRule` to make sure that catch, else if and else
  statements are on the same line as closing brace preceding them and after one
  space.  
  [Alex Culeva](https://github.com/S2dentik)

* Added `Comma Rule` to ensure there is a single space after a comma.  
  [Alex Culeva](https://github.com/S2dentik)

* Add rule identifier to all linter reports.  
  [zippy1978](https://github.com/zippy1978)

* Add `OpeningBraceRule` to make sure there is exactly a space before opening
  brace and it is on the same line as declaration.  
  [Alex Culeva](https://github.com/S2dentik)

* Print to stderr for all informational logs. Only reporter outputs is logged to
  stdout.  
  [JP Simard](https://github.com/jpsim)

* JSON and CSV reporters now only print at the very end of the linting
  process.  
  [JP Simard](https://github.com/jpsim)

* Add support for `guard` statements to ControlStatementRule.  
  [David Potter](https://github.com/Tableau-David-Potter)

* Lint parameter variables.  
  [JP Simard](https://github.com/jpsim)

##### Bug Fixes

* Custom reporters are now supported even when not running with `--use-stdin`.  
  [JP Simard](https://github.com/jpsim)
  [#151](https://github.com/realm/SwiftLint/issues/151)

* Deduplicate files in the current directory.  
  [JP Simard](https://github.com/jpsim)
  [#154](https://github.com/realm/SwiftLint/issues/154)


## 0.2.0: Tumble Dry

##### Breaking

* SwiftLint now exclusively supports Swift 2.0.  
  [JP Simard](https://github.com/jpsim)
  [#77](https://github.com/realm/SwiftLint/issues/77)

* `ViolationSeverity` now has an associated type of `String` and two members:
  `.Warning` and `.Error`.  
  [JP Simard](https://github.com/jpsim)
  [#113](https://github.com/realm/SwiftLint/issues/113)

##### Enhancements

* Configure SwiftLint via a YAML file:
  Supports `disabled_rules`, `included`, `excluded` and passing parameters to
  parameterized rules.
  Pass a configuration file path to `--config`, defaults to `.swiftlint.yml`.  
  [JP Simard](https://github.com/jpsim)
  [#1](https://github.com/realm/SwiftLint/issues/1)
  [#3](https://github.com/realm/SwiftLint/issues/3)
  [#20](https://github.com/realm/SwiftLint/issues/20)
  [#26](https://github.com/realm/SwiftLint/issues/26)

* Updated `TypeNameRule` and `VariableNameRule` to allow private type & variable
  names to start with an underscore.  
  [JP Simard](https://github.com/jpsim)

* Disable and re-enable rules from within source code comments using
  `// swiftlint:disable $IDENTIFIER` and `// swiftlint:enable $IDENTIFIER`.  
  [JP Simard](https://github.com/jpsim)
  [#4](https://github.com/realm/SwiftLint/issues/4)

* Add `--strict` lint flag which makes the lint fail if there are any
  warnings.  
  [Keith Smiley](https://github.com/keith)

* Violations are now printed to stderr.  
  [Keith Smiley](https://github.com/keith)

* Custom reporters are now supported. Specify a value for the `reporter:` key in
  your configuration file. Available reporters are `xcode` (default), `json`,
  `csv`.  
  [JP Simard](https://github.com/jpsim)
  [#42](https://github.com/realm/SwiftLint/issues/42)

##### Bug Fixes

* Improve performance of `TrailingWhitespaceRule`.  
  [Keith Smiley](https://github.com/keith)

* Allow newlines in function return arrow.  
  [JP Simard](https://github.com/jpsim)


## 0.1.2: FabricSoftenerRule

##### Breaking

* None.

##### Enhancements

* Added `OperatorFunctionWhitespaceRule` to make sure that
  you use whitespace around operators when defining them.  
  [Akira Hirakawa](https://github.com/akirahrkw)
  [#60](https://github.com/realm/SwiftLint/issues/60)

* Added `ReturnArrowWhitespaceRule` to make sure that
  you have 1 space before return arrow and return type.  
  [Akira Hirakawa](https://github.com/akirahrkw)

* Support linting from standard input (use `--use-stdin`).  
  [JP Simard](https://github.com/jpsim)
  [#78](https://github.com/realm/SwiftLint/issues/78)

* Improve performance of `TrailingNewlineRule`.  
  [Keith Smiley](https://github.com/keith)

* Lint parentheses around switch statements.  
  [Keith Smiley](https://github.com/keith)

##### Bug Fixes

* None.


## 0.1.1: Top Loading

##### Breaking

* The `Rule` and `ASTRule` protocol members are now non-static.  
  [aarondaub](https://github.com/aarondaub)

* Split `Rule` into `Rule` and `ParameterizedRule` protocols.  
  [aarondaub](https://github.com/aarondaub)
  [#21](https://github.com/realm/SwiftLint/issues/21)

##### Enhancements

* Added a command line option `--path` to specify a path to lint.  
  [Lars Lockefeer](https://github.com/larslockefeer)
  [#16](https://github.com/realm/SwiftLint/issues/16)

* swiftlint now returns a non-zero error code when a warning of high-severity
  or above is found in the source files being linted.  
  [Pat Wallace](https://github.com/pawrsccouk)
  [#30](https://github.com/realm/SwiftLint/issues/30)

* Added `rules` command to display which rules are currently applied along
  with examples.  
  [Chris Eidhof](https://github.com/chriseidhof)

* Cache parsing to reduce execution time by more than 50%.  
  [Nikolaj Schumacher](https://github.com/nschum)

* Added `ControlStatementRule` to make sure that if/for/while/do statements
  do not wrap their conditionals in parentheses.  
  [Andrea Mazzini](https://github.com/andreamazz)

* Character position is now included in violation location where appropriate.  
  [JP Simard](https://github.com/jpsim)
  [#62](https://github.com/realm/SwiftLint/issues/62)

* The following rules now conform to `ASTRule`:
  FunctionBodyLength, Nesting, TypeBodyLength, TypeName, VariableName.  
  [JP Simard](https://github.com/jpsim)

##### Bug Fixes

* Trailing newline and file length violations are now displayed in Xcode.  
  [JP Simard](https://github.com/jpsim)
  [#43](https://github.com/realm/SwiftLint/issues/43)


## 0.1.0: Fresh Out Of The Dryer

First Version!<|MERGE_RESOLUTION|>--- conflicted
+++ resolved
@@ -96,23 +96,21 @@
   [Marcelo Fabri](https://github.com/marcelofabri)
   [#1719](https://github.com/realm/SwiftLint/issues/1719)
 
-<<<<<<< HEAD
+* Allow using environment variables in a configuration file in the form of
+  `${SOME_VARIABLE}`. The variables will be expanded when the configuration
+  is first loaded.  
+  [Marcelo Fabri](https://github.com/marcelofabri)
+  [#1512](https://github.com/realm/SwiftLint/issues/1512)
+
+* Treat `yes`, `no`, `on` and `off` as strings (and not booleans) when loading
+  configuration files.  
+  [Marcelo Fabri](https://github.com/marcelofabri)
+  [#1424](https://github.com/realm/SwiftLint/issues/1424)
+
 * Add `discouraged_direct_init` opt-in rule that discourages direct
   initialization of certain types.  
   [Ornithologist Coder](https://github.com/ornithocoder)
   [#1306](https://github.com/realm/SwiftLint/issues/1306)
-=======
-* Allow using environment variables in a configuration file in the form of
-  `${SOME_VARIABLE}`. The variables will be expanded when the configuration
-  is first loaded.  
-  [Marcelo Fabri](https://github.com/marcelofabri)
-  [#1512](https://github.com/realm/SwiftLint/issues/1512)
-
-* Treat `yes`, `no`, `on` and `off` as strings (and not booleans) when loading
-  configuration files.  
-  [Marcelo Fabri](https://github.com/marcelofabri)
-  [#1424](https://github.com/realm/SwiftLint/issues/1424)
->>>>>>> f822e1c7
 
 ##### Bug Fixes
 
